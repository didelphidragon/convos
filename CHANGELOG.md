## 0.9
<<<<<<< HEAD
- Do not need config file anymore
- Add support for CONVOS_ORGANIZATION_NAME
=======
- Fix typos in Docker file #114
- Do not need config file anymore #102
- Add support for CONVOS_ORGANIZATION_NAME #102
- Add support for custom templates #102
- Add more restrictive /:network/*target route #112
>>>>>>> 23c9f6ff

## 0.8002 (2014-07-31)
- Fix UNAUTHORIZED release

## 0.8001 (2014-07-31)
- Fix "same-nick" class was appended to wrong element
- Squelch not connected message for 'convos' default network.

## 0.8 (2014-07-30)
- Fix asking for desktop notifications
- Fix autocomplete: The autocomplete was reset because of keyCode 229 in Chrome
- Fix autcomplete nick order #77
- Fix avatar for localhost users
- Fix creating a new conversation by typing an invalid URL is not possible anymore
- Fix icon in desktop notifications
- Fix login/register screen CSS
- Fix navbar and other dynamic inputs is hidden when priting the conversation
- Fix removing loading indicator even if loading document from cache
- Fix starting convos with ./vendor/bin/carton exec script/convos daemon
- Fix timestamp does not overlap conversation text #96
- Fix will not remove private conversation on /topic in private conversation
- Fix /names in a channel with just you
- Fix "backend" from keeping the hypnotoad socket open
- Add goto-anything #91
- Add reload of conversation on websocket reconnect
- Add Smooth scrolling for sidebar on iphone
- Add timestamp to every message #96
- Add event for invalid channel name
- Will not re-arrange conversation list on reconnect
- Allow going to historic notifications, even if not in that conversation list any more
- Enable to remove conversations (channels) even if not connected to a network #73
- Move the "help" icon from input field to sidebar: This makes it less buggy to type on an iPhone
- New styling for too many tabs in nav.bar #91
- Refactored javascript into more descriptive files
- Replace drop down menus with slide-in sidebars
- Requires Mojolicious 5.16

## 0.7 (2014-06-10)
- Add embedding of GitHub gists
- Fix opening socket in private conversations

## 0.6 (2014-06-09)

- Compatible with Mojolicious 5.0
- New WebSocket keep alive code
- Fix facebook avatars

## 0.5 (2014-05-24)

- Fixed bug with querying people not opening a new tab
- Improved Dockerfile (Dominik Tobschall)
- Fix casing bug with channel names.
- Better scrollbars
- Fixes for iPhone
- Serve echoed messages with 'localhost' instead of hostname.
- Wrap head in &lt;head&gt;
- Whois improvements
- CTCP support

## 0.4 (2014-01-28)

- Added system for upgrading Redis schema
- Added API for controlling connections
- Added 'convos upgrade' commmand
- Improved 'convos version' commmand
- Change URL scheme
- Support channels with & prefix (Andreas Vögele)
- Fix start backend from daemon/hypnotoad
- Fix scaling on mobile devices (Alexander Groshev)
- Fix URL detection with URI::Find
- Fix UTF-8 dates (Alexander Groshev)
- Fix starting backend from within Toadfarm

## 0.3 (2013-12-26)

- New setup wizard for installation and better form validation
- Run server embedded by default
- Caching support for Avatars.
- Ensure test suite runs with it's own config.

## 0.2 (2013-12-20)

- Added support for server password
- Improved registration validation
- Redis version detection
- UI Improvements
- Fix bundled Carton
- Improved Docker support (@dz0ny)

## 0.1 (2013-12-12)

- First Public Release<|MERGE_RESOLUTION|>--- conflicted
+++ resolved
@@ -1,14 +1,9 @@
 ## 0.9
-<<<<<<< HEAD
-- Do not need config file anymore
-- Add support for CONVOS_ORGANIZATION_NAME
-=======
 - Fix typos in Docker file #114
 - Do not need config file anymore #102
 - Add support for CONVOS_ORGANIZATION_NAME #102
 - Add support for custom templates #102
 - Add more restrictive /:network/*target route #112
->>>>>>> 23c9f6ff
 
 ## 0.8002 (2014-07-31)
 - Fix UNAUTHORIZED release
