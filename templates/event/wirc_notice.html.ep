<<<<<<< HEAD
<li class="notice" data-target="any">
=======
<li id="<%= $uuid %>" class="notice<%= stash('error') ? ' error' : '' %>" data-cid="0" data-target="any">
>>>>>>> 35263829
  <div class="content"><%== $message %></div>
  %= timestamp_span(stash('timestamp') || time)
</li><|MERGE_RESOLUTION|>--- conflicted
+++ resolved
@@ -1,8 +1,4 @@
-<<<<<<< HEAD
-<li class="notice" data-target="any">
-=======
 <li id="<%= $uuid %>" class="notice<%= stash('error') ? ' error' : '' %>" data-cid="0" data-target="any">
->>>>>>> 35263829
   <div class="content"><%== $message %></div>
   %= timestamp_span(stash('timestamp') || time)
 </li>