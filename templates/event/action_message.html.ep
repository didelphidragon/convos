--- conflicted
+++ resolved
@@ -1,9 +1,5 @@
 % my $prev_nick = stash('prev_nick') || '';
-<<<<<<< HEAD
-<li class="action message<%= $highlight ? ' highlight' : '' %><%= $nick eq $prev_nick ? ' same-nick' : '' %>" data-host="<%= $host %>" data-target="<%= $target %>" data-sender="<%= $nick %>">
-=======
-<li id="<%= $uuid %>" class="action message<%= $highlight ? ' highlight' : '' %><%= $nick eq $prev_nick ? ' same-nick' : '' %>" data-cid="<%= $cid %>" data-target="<%= $target %>" data-sender="<%= $nick %>">
->>>>>>> 35263829
+<li id="<%= $uuid %>" class="action message<%= $highlight ? ' highlight' : '' %><%= $nick eq $prev_nick ? ' same-nick' : '' %>" data-host="<%= $host %>" data-target="<%= $target %>" data-sender="<%= $nick %>">
 % if($nick ne $prev_nick) {
   %= image $avatar, alt => $nick, class => 'avatar'
 % }
