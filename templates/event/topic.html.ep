<<<<<<< HEAD
<li class="muted" id="topic_<%= as_id $cid, $target %>">
=======
<li class="muted" <%if(stash('cid') && stash('target')) {%>data-target="target_<%= $cid %>_<%= as_id $target %>"<%}%>>
>>>>>>> 1c9d88b9
  % if(length $topic) {
    <span class="prefix">Topic is</span>
    <span><%= $topic %></span>
  % } else {
    <span>No topic is set.</span>
  % }
    <span class="timestamp"><%= format_time $timestamp, "%H:%M:%S"  %></span>
</li><|MERGE_RESOLUTION|>--- conflicted
+++ resolved
@@ -1,13 +1,9 @@
-<<<<<<< HEAD
 <li class="muted" id="topic_<%= as_id $cid, $target %>">
-=======
-<li class="muted" <%if(stash('cid') && stash('target')) {%>data-target="target_<%= $cid %>_<%= as_id $target %>"<%}%>>
->>>>>>> 1c9d88b9
-  % if(length $topic) {
-    <span class="prefix">Topic is</span>
-    <span><%= $topic %></span>
-  % } else {
-    <span>No topic is set.</span>
-  % }
-    <span class="timestamp"><%= format_time $timestamp, "%H:%M:%S"  %></span>
+% if(length $topic) {
+  <span class="prefix">Topic is</span>
+  <span><%= $topic %></span>
+% } else {
+  <span>No topic is set.</span>
+% }
+  <span class="timestamp"><%= format_time $timestamp, "%H:%M:%S"  %></span>
 </li>