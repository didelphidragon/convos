<!DOCTYPE html>
<html>
  <head><title><%= join ' - ', app->config->{name}, title %></title>
    %= stylesheet '/css/wirc.css';
    %= javascript '/js/jquery.js';
<<<<<<< HEAD
    %= javascript '/js/jquery.pjax.js';
=======
    %= javascript '/js/jquery.fastclick.js';
>>>>>>> dfbff04b
    %= javascript '/js/structure.min.js';
    %= javascript '/js/ws-reconnecting.js';
    %= javascript '/js/misc.js';
    %= javascript '/js/wirc.js';
    <meta name="viewport" content="initial-scale=1, maximum-scale=1"/>
    <meta name="apple-mobile-web-app-capable" content="yes"/>
    <meta name="meta-apple-mobile-web-app-status-bar-style" content="black-translucent"/>
  </head>
  <body class="<%= session('uid') ? 'chat' : '' %>">
  <div id="container">
    % unless(session 'uid') {
    <div id="navbar" class="navbar navbar-inverse navbar-fixed-top">
      <div class="navbar-inner">
        <div class="container-fluid">
          <button type="button" class="btn btn-navbar" data-toggle="collapse" data-target=".nav-collapse">
            <span class="icon-bar"></span>
            <span class="icon-bar"></span>
            <span class="icon-bar"></span>
          </button>
          <%= link_to app->config->{name}, 'index', class=>'brand'%>
          <div class="nav-collapse collapse">
            <ul class="nav main-menu pull-right">
            % if(session 'uid') {
              <li><%= link_to 'Chat', 'index' %></li>
              <li><%= link_to 'Settings', 'settings' %></li>
              <li><%= link_to 'Logout', 'logout' %></li>
            % } else {
              <li><%= link_to 'Login', 'login' %></li>
              <li><%= link_to 'Register', 'register' %></li>
            % }
            </ul>
          </div>
        </div>
      </div>
    </div>
    % }
    <div class="container-fluid">
      %= content
    </div>
  </div>
  </body>
</html><|MERGE_RESOLUTION|>--- conflicted
+++ resolved
@@ -3,11 +3,8 @@
   <head><title><%= join ' - ', app->config->{name}, title %></title>
     %= stylesheet '/css/wirc.css';
     %= javascript '/js/jquery.js';
-<<<<<<< HEAD
     %= javascript '/js/jquery.pjax.js';
-=======
     %= javascript '/js/jquery.fastclick.js';
->>>>>>> dfbff04b
     %= javascript '/js/structure.min.js';
     %= javascript '/js/ws-reconnecting.js';
     %= javascript '/js/misc.js';
