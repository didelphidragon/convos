% title $target ? "$target on $network" : $network;
% my $stash = stash;
<<<<<<< HEAD
% my $prev_nick = '';
=======
% my $prev = { nick => '' };
>>>>>>> 4155dc43
% my $i = 0;
<ul data-network="<%= $network %>" data-target="<%= $target %>" data-state="<%= $state %>" data-nick="<%= $current_nick %>" data-start-time="<%= @$conversation ? $conversation->[0]{timestamp} : 0 %>" data-end-time="<%= @$conversation ? $conversation->[-1]{timestamp} : 0 %>" data-last-read-time="<%= $last_read_time %>">
  %= include 'event/empty_conversation' unless @$conversation;
% for my $message (@$conversation) {
<<<<<<< HEAD
=======
  %= include "event/day_changed", %$message if day_changed $message->{timestamp}, $prev->{timestamp};
>>>>>>> 4155dc43
  % if ($stash->{last_read_time} and $message->{timestamp} > $stash->{last_read_time}) {
    % if ($i) {
      % $message->{separator} = 1;
    % } else {
      % delete $stash->{last_read_time};
    % }
  % }
<<<<<<< HEAD
  %= include "event/$message->{event}", highlight => 0, prev_nick => $prev_nick, %$message
  % $prev_nick = $message->{nick};
=======
  %= include "event/$message->{event}", highlight => 0, prev => $prev, %$message
  % $prev = $message;
>>>>>>> 4155dc43
  % delete $stash->{last_read_time} if $message->{separator};
  % $i++;
% }
  %= include "event/day_changed", timestamp => param('to') if day_changed param('to'), $prev->{timestamp}
% if(stash 'got_more') {
  %= include 'event/historic_messages'
% } elsif($network ne 'convos' and $state ne 'connected' and !$from_archive) {
  %= include 'event/not_connected'
% }
</ul><|MERGE_RESOLUTION|>--- conflicted
+++ resolved
@@ -1,18 +1,11 @@
 % title $target ? "$target on $network" : $network;
 % my $stash = stash;
-<<<<<<< HEAD
-% my $prev_nick = '';
-=======
 % my $prev = { nick => '' };
->>>>>>> 4155dc43
 % my $i = 0;
 <ul data-network="<%= $network %>" data-target="<%= $target %>" data-state="<%= $state %>" data-nick="<%= $current_nick %>" data-start-time="<%= @$conversation ? $conversation->[0]{timestamp} : 0 %>" data-end-time="<%= @$conversation ? $conversation->[-1]{timestamp} : 0 %>" data-last-read-time="<%= $last_read_time %>">
   %= include 'event/empty_conversation' unless @$conversation;
 % for my $message (@$conversation) {
-<<<<<<< HEAD
-=======
   %= include "event/day_changed", %$message if day_changed $message->{timestamp}, $prev->{timestamp};
->>>>>>> 4155dc43
   % if ($stash->{last_read_time} and $message->{timestamp} > $stash->{last_read_time}) {
     % if ($i) {
       % $message->{separator} = 1;
@@ -20,13 +13,8 @@
       % delete $stash->{last_read_time};
     % }
   % }
-<<<<<<< HEAD
-  %= include "event/$message->{event}", highlight => 0, prev_nick => $prev_nick, %$message
-  % $prev_nick = $message->{nick};
-=======
   %= include "event/$message->{event}", highlight => 0, prev => $prev, %$message
   % $prev = $message;
->>>>>>> 4155dc43
   % delete $stash->{last_read_time} if $message->{separator};
   % $i++;
 % }
