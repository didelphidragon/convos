--- conflicted
+++ resolved
@@ -1,8 +1,4 @@
-<<<<<<< HEAD
-<ul class="unstyled chat-messages" id="conversation_<%= as_id $cid, $target %>" data-nick="<%= $nick %>" data-nicks="<%= join ',', sort @$nicks %>" data-offset="<%= $offset %>">
-=======
 <ul id="conversation_<%= as_id $cid, $target %>" data-nick="<%= $nick %>" data-start-time="<%= @$conversation ? $conversation->[0]{timestamp} : 0 %>" data-end-time="<%= @$conversation ? $conversation->[-1]{timestamp} : 0 %>">
->>>>>>> dc83539b
 % for my $message (@$conversation) {
   %= include "event/$message->{event}", highlight => 0, %$message
 % }
