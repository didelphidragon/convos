--- conflicted
+++ resolved
@@ -50,29 +50,9 @@
   % }
   </div>
 </div>
-<<<<<<< HEAD
 <div class="chat row-fluid">
   <div id="conversation" class="span10 offset2">
 		%= include 'client/conversation'
-=======
-
-<div class="messages row-fluid">
-  <div class="span10 offset2">
-    <ul class="unstyled">
-    % my $n = 0;
-    % for my $message (@$conversation) {
-      <li class="<%= $n++ % 2 ? 'odd' : 'even' %>">
-        <span class="timestamp" title="<%= format_time $message->{timestamp}, '%d %n %H:%M:%S' %>"><%= format_time $message->{timestamp}, '%H:%M:%S' %></span>
-      % if($message->{special} eq 'me') {
-        <span class="action">* <%= $message->{nick} || $nick %> <%== $message->{message} %></span>
-      % } else {
-        <span class="prefix"><%= $message->{nick} %>:</span>
-        <span><%== $message->{message} %></span>
-      % }
-    % }
-      </li>
-    </table>
->>>>>>> dfbff04b
   </div>
 </div>
 
