Structure.registerModule('Wirc', {
  base_url: window.location.href,
  test: function() {
    loadScript(Wirc.base_url + '/js/test.js', function() {
      Wirc.Test.run();
    });
  }
});

Structure.registerModule('Wirc.Notifier', {
  window_has_focus: true,
  original_title: document.title,
  popup: function(icon, title, msg) {
    if(this.window_has_focus) return;
    if(this.notifier) this.notifier.createNotification(icon || '', title, msg || '').show();
  },
  title: function(t) { // change title and make the tab flash (at least in chrome)
    if(this._t) clearTimeout(this._t);
    if(this.window_has_focus) return;
    if(t) this._title = t;
    document.title = document.title == this._title || document.title == this.original_title ? this._title + ' - ' + this.original_title : this._title;
    this._t = setTimeout(this.title, 2000);
  },
  requestPermission: function() {
    webkitNotifications.requestPermission(function() {
      if(!webkitNotifications.checkPermission()) Wirc.Notifier.notifier = notifier;
    });
  },
  init: function() {
    var self = this;

    if(!window.webkitNotifications) {
      // cannot show notifications
    }
    else if(webkitNotifications.checkPermission()) {
      // cannot run requestPermission() without a user action, such as mouse click or key down
      $(document).one('keydown', function() { Wirc.Notifier.requestPermission(); });
    }
    else {
      this.notifier = webkitNotifications;
    }

    $(window).blur(function() {
      self.window_has_focus = false;
    });
    $(window).focus(function() {
      self.window_has_focus = true;
      this._t = setTimeout(function() { document.title = self.original_title; }, 4000);
    });

    return this;
  }
}); // End Wirc.Notify

Structure.registerModule('Wirc.Chat', {
  makeTargetId: function() {
    return 'target_' + $.map(arguments, function(v, i) { return v.toString().replace(/\W/g, ''); }).join('_');
  },
  modifyChannelList: function(data) { // TODO: return channel names
    var $channel = $('#' + this.makeTargetId(data.cid, data.joined || data.parted));

    if(data.parted)
      $channel.remove();

    if(data.joined && !$channel.length)
      $(tmpl('new_channel_template', data)).insertAfter('#connection_list_' + data.cid + ' .channel:last');
  },
  modifyConversationlist: function(data) {
    var $conversation = $('#' + this.makeTargetId(data.cid, data.nick));

    if(!$conversation.length)
      $(tmpl('new_conversation_template', data)).appendTo('#connection_list_' + data.cid);
  },
  displayUnread: function(data) {
    var id = data.target ? this.makeTargetId(data.cid, data.target) : this.makeTargetId(data.cid);
    var $badge = $('#' + id + ' .badge');
    $badge.text(parseInt($badge.text(), 10) + 1 ).show();
    if(data.highlight) $badge.addClass('badge-important');
  },
  print: function(data) {
    var at_bottom = $(window).scrollTop() + $(window).height() >= $('body').height() - 30; // need to calculate at_bottom before appending a new element
    var $messages = this.$messages;

    if(data.status) {
      if(data.status == this.status) return; // do not want duplicate status messages
      if(data.message) $messages.append(tmpl('server_status_template', data));
      this.status = data.status;
    }
    else if(data.new_nick && data.cid === this.connection_id) {
      $messages.append(tmpl('nick_change_template', data));
    }
    else if(data.joined === this.target) {
      $messages.append( $(tmpl('nick_joined_template', data)) );
    }
    else if(data.parted === this.target && data.nick !== this.nick) {
      $messages.append( $(tmpl('nick_parted_template', data)) );
    }
    else if(data.whois) {
      $messages.append( $(tmpl('whois_template', data)) );
    }
    else if(data.whois_channels) {
      $messages.append( $(tmpl('whois_channels_template', data)) );
    }
    else if(data.template && data.target == this.target || data.nick == this.target) {
      $messages.append(tmpl(data.template, data));
    }
    else if(data.message) {
      this.displayUnread(data);
    }

    if(at_bottom) {
      this.do_not_load_history = true;
      $('html, body').scrollTop($('body').height());
      this.do_not_load_history = false;
    }
  },
  parseIrcInput: function(d) {
    var data = $.parseJSON(d);

    if(data.message) {
      var action = data.message.match(/^\u0001ACTION (.*)\u0001$/);
      if(action) data.message = action[1];
      data.highlight = data.message.match("\\b" + this.nick + "\\b") ? 1 : 0;
      data.message = data.message.replace(/</i, '&lt;').replace(/\b(\w{2,5}:\/\/\S+)/g, '<a href="$1" target="_blank">$1</a>');
      data.template = action ? 'action_message_template' : 'message_template';
    }

    if(data.timestamp) {
      data.timestamp = new Date(parseInt(data.timestamp * 1000, 10));
    }

    data.class_name = data.nick === this.nick ? 'me'
                    : data.highlight          ? 'focus'
                    :                           '';

    return data;
  },
  receiveData: function(e) {
    if(window.console) console.log('[websocket] > ' + e.data);
    var data = Wirc.Chat.parseIrcInput(e.data);

    // notification handling
    if(data.highlight) {
      this.notifier.popup('', 'New mention by ' + data.nick + ' in ' + data.target, data.message);
      this.notifier.title('New mention by ' + data.nick + ' in ' + data.target);
    }
    else if(data.target === this.nick) {
      this.notifier.popup('', 'New message from ' + data.nick, data.message);
      this.notifier.title('New message from ' + data.nick);
    }

    // action handling
    if(data.nick === this.nick && (data.joined || data.parted)) {
      this.modifyChannelList(data);
    }
    else if(data.target === this.nick && data.target !== this.target && this.target !== this.nick) {
      this.modifyConversationlist(data);
    }
    else if(data.new_nick && this.nick === data.old_nick) this.nick = this.new_nick;

    this.input.autoCompleteNicks(data);

    this.print(data);
  },
  sendData: function(data) {
    try {
      this.websocket.send(JSON.stringify(data));
      if(window.console) console.log('[websocket] < ' + JSON.stringify(data));
    } catch(e) {
      if(window.console) console.log('[websocket] ! ' + e);
      this.print({ message: '[ws] < (' + data + '): ' + e });
    }
  },
  onScroll: function() {
    if(this.do_not_load_history) return;
    if(this.$history_indicator || $(window).scrollTop() !== 0) return;
    var self = this;
    var height_before_load = $('body').height();
    var url = Wirc.base_url + '/history/' + (++self.history_index);
    self.$history_indicator = $('<div class="alert alert-info">Loading previous conversations...</div>');
    self.$messages.parents('table:first').before(self.$history_indicator);
    if(window.console) console.log('[Wirc.Chat.onScroll] ' + url);
    $.get(url, function(data) {
      var $tr = $(data).find('.chat .chat-messages tr');
      if($tr.length) {
        self.$messages.prepend($tr);
        self.$history_indicator.remove();
        self.$history_indicator = false;
        $(window).scrollTop($('body').height() - height_before_load);
      }
      else {
        self.do_not_load_history = true;
        self.$history_indicator.removeClass('alert-info').text('End of conversation log.');
        setTimeout(function() { self.$history_indicator.fadeOut('slow'); }, 2000);
      }
    });
  },
<<<<<<< HEAD
  init: function() {
    var self = this;
    var $conversation_list = $('.conversation-list');
    var $window = $(window);

=======
  showHideConversationList: function(e) {
    if(e.target !== this.$conversation_list.get(0)) {
      // nothing to do
    }
    else if(this.$conversation_list.position().left === 0) {
      this.$conversation_list.addClass('conversation-list-hidden');
      $('#chat_input').addClass('conversation-list-hidden');
      $('.chat .chat-messages').addClass('conversation-list-hidden').removeClass('span10').addClass('span12');
    }
    else {
      this.$conversation_list.removeClass('conversation-list-hidden');
      $('#chat_input').removeClass('conversation-list-hidden');
      $('.chat .chat-messages').removeClass('conversation-list-hidden');
      if($(window).width() >= 767) $('.chat .chat-messages').addClass('span10').removeClass('span12');
    }
  },
  init: function($) {
    var self = this;
    var $messages = $('#chat_messages');

    if($messages.length === 0) return;

    self.$conversation_list = $('.chat .conversation-list');
    self.$messages = $messages;
    self.connection_id = $messages.attr('data-cid');
    self.nick = $messages.attr('data-nick');
    self.target = $messages.attr('data-target');
>>>>>>> 73275b7b
    self.history_index = 1;
    self.notifier = Wirc.Notifier.init();
    self.$messages = $('.messages table tbody');

    self.websocket = new ReconnectingWebSocket(Wirc.base_url.replace(/^http/, 'ws') + '/socket');
    self.websocket.onopen = function() { self.sendData({ cid: self.connection_id, target: self.target }); };
    self.websocket.onmessage = self.receiveData;

<<<<<<< HEAD
    self.input = Wirc.Chat.Input.init($('.chat form input[type="text"]'));
=======
    self.input = Wirc.Chat.Input.init($('#chat_input input[type="text"]'));
>>>>>>> 73275b7b
    self.input.submit = function(e) {
      self.sendData({ cid: self.connection_id, target: self.target, cmd: this.$input.val() });
      this.$input.val(''); // TODO: Do not clear the input field until echo is returned?
      return false;
    };

    $('a.show-hide').click(function() {
      $conversation_list.toggleClass('hidden');
      return false;
    });
    $window.resize(function() {
      if($window.width() < 767) {
        $conversation_list.addClass('hidden');
      }
      else {
        $conversation_list.removeClass('hidden');
      }
    }).resize();

    setTimeout(function() {
      $('html, body').scrollTop($('body').height());
      $window.on('scroll', self.onScroll);
    }, 400);

<<<<<<< HEAD
=======
    this.$conversation_list.click(this.showHideConversationList);
    if($(window).width() < 767) this.$conversation_list.click();

    $('html, body').scrollTop($('body').height());
    $(window).on('scroll', Wirc.Chat.onScroll);
>>>>>>> 73275b7b
    if(window.console) console.log('[Wirc.Chat.init] ', self);

    return self;
  }
}); /* End Structure.registerModule('Wirc.Chat') */

Structure.registerModule('Wirc.Chat.Input', {
  autocomplete: [
    '/join #',
    '/msg ',
    '/me ',
    '/nick ',
    '/part ',
    '/whois '
  ],
  autoCompleteNicks: function(data) {
    if(data.old_nick) {
      var needle = data.old_nick;
      this.autocomplete = $.grep(this.autocomplete, function(v, i) {
        return v != needle;
      });
    }
    if(data.new_nick) {
      this.autoCompleteNicks({ old_nick: data.new_nick });
      this.autocomplete.unshift(data.new_nick);
    } else if(data.nick) {
      this.autoCompleteNicks({ old_nick: data.nick });
      this.autocomplete.unshift(data.nick);
    }
  },
  tabbing: function(val) {
    var complete;

    if(val === false) {
      delete this.tabbed;
      return this;
    }
    if(typeof this.tabbed === 'undefined') {
      var offset = val.lastIndexOf(' ') + 1;
      var re = new RegExp('^' + val.substr(offset));

      this.autocomplete_offset = offset;
      this.matched = $.grep(this.autocomplete, function(v, i) {
                      return offset ? v.indexOf('/') === -1 && re.test(v) : re.test(v);
                     });
      this.tabbed = -1; // ++ below will make this 0 the first time
    }

    if(this.matched.length === 0) return val;
    if(++this.tabbed >= this.matched.length) this.tabbed = 0;
    complete = val.substr(0, this.autocomplete_offset) + this.matched[this.tabbed];
    if(complete.indexOf('/') !== 0 && val.indexOf(' ') === -1) complete +=  ': ';
    if(this.matched.length === 1) this.matched = []; // do not allow more tabbing on one hit

    return complete;
  },
  keydownCallback: function(e) {
    var self = this;
    return function(e) {
      switch(e.keyCode) {
        case 38: // up
          e.preventDefault();
          if(self.history.length === 0) return;
          if(self.history_index == self.history.length) self.initial_value = this.value;
          if(--self.history_index < 0) self.history_index = 0;
          this.value = self.history[self.history_index];
          break;

        case 40: // down
          e.preventDefault();
          if(self.history.length === 0) return;
          if(++self.history_index >= self.history.length) self.history_index = self.history.length;
          this.value = self.history[self.history_index] || self.initial_value || '';
          break;

        case 9: // tab
          e.preventDefault();
          this.value = self.tabbing(this.value);
          break;

        case 13: // return
          if(this.value.length === 0) return e.preventDefault(); // do not send empty commands
          self.history.push(this.value);
          self.history_index = self.history.length;
          break;

        default:
          self.tabbing(false);
          delete self.initial_value;
      }
    };
  },
  focus: function() {
    this.$input.focus();
  },
  init: function(input_selector) {
    var self = this;
    var $input = $(input_selector);
    var focus = true;

    self.history = [];
    self.history_index = 0;
    self.$input = $input;

    $input.keydown(self.keydownCallback());
    $input.parents('form').submit(function(e) { return self.submit(e); });
    $input.focus();

    $(window).blur(function() { focus = false; });
    $(window).click(function() { if(!focus) $input.focus(); focus = true; });

    return self;
  }
}); // End Wirc.Chat.Input

(function($) {
  $(document).ready(function() {
    Wirc.base_url = $('script[src$="jquery.js"]').get(0).src.replace(/\/js\/[^\/]+$/, '');
<<<<<<< HEAD

    /* toggle dropdown */
    $('a.dropdown-toggle').click(function() {
      var $e = $(this);
      $e.parents('.dropdown:first').toggleClass('open');
      $(window).one('click', function(e) {
        if($(e.target).parents('.dropdown:first').length) return true;
        $e.parents('.dropdown:first').removeClass('open');
        return false;
      });
      return false;
    });

    if($('body.chat').length) Wirc.Chat.init();
=======
    Wirc.Chat.init($);
>>>>>>> 73275b7b
  });
})(jQuery);

/*
 * Flash fallback for websocket
 *
if(!('WebSocket' in window)) {
  document.write([
    '<script type="text/javascript" src="' + Wirc.base_url + '/js/swfobject.js"></script>',
    '<script type="text/javascript" src="' + Wirc.base_url + '/js/FABridge.js"></script>',
    '<script type="text/javascript" src="' + Wirc.base_url + '/js/web_socket.js"></script>'
  ].join(''));
}
if(WebSocket.__initialize) {
  // Set URL of your WebSocketMain.swf here:
  WebSocket.__swfLocation = Wirc.base_url + '/js/WebSocketMain.swf';
}
*/<|MERGE_RESOLUTION|>--- conflicted
+++ resolved
@@ -195,41 +195,11 @@
       }
     });
   },
-<<<<<<< HEAD
   init: function() {
     var self = this;
     var $conversation_list = $('.conversation-list');
     var $window = $(window);
 
-=======
-  showHideConversationList: function(e) {
-    if(e.target !== this.$conversation_list.get(0)) {
-      // nothing to do
-    }
-    else if(this.$conversation_list.position().left === 0) {
-      this.$conversation_list.addClass('conversation-list-hidden');
-      $('#chat_input').addClass('conversation-list-hidden');
-      $('.chat .chat-messages').addClass('conversation-list-hidden').removeClass('span10').addClass('span12');
-    }
-    else {
-      this.$conversation_list.removeClass('conversation-list-hidden');
-      $('#chat_input').removeClass('conversation-list-hidden');
-      $('.chat .chat-messages').removeClass('conversation-list-hidden');
-      if($(window).width() >= 767) $('.chat .chat-messages').addClass('span10').removeClass('span12');
-    }
-  },
-  init: function($) {
-    var self = this;
-    var $messages = $('#chat_messages');
-
-    if($messages.length === 0) return;
-
-    self.$conversation_list = $('.chat .conversation-list');
-    self.$messages = $messages;
-    self.connection_id = $messages.attr('data-cid');
-    self.nick = $messages.attr('data-nick');
-    self.target = $messages.attr('data-target');
->>>>>>> 73275b7b
     self.history_index = 1;
     self.notifier = Wirc.Notifier.init();
     self.$messages = $('.messages table tbody');
@@ -238,11 +208,7 @@
     self.websocket.onopen = function() { self.sendData({ cid: self.connection_id, target: self.target }); };
     self.websocket.onmessage = self.receiveData;
 
-<<<<<<< HEAD
     self.input = Wirc.Chat.Input.init($('.chat form input[type="text"]'));
-=======
-    self.input = Wirc.Chat.Input.init($('#chat_input input[type="text"]'));
->>>>>>> 73275b7b
     self.input.submit = function(e) {
       self.sendData({ cid: self.connection_id, target: self.target, cmd: this.$input.val() });
       this.$input.val(''); // TODO: Do not clear the input field until echo is returned?
@@ -267,14 +233,11 @@
       $window.on('scroll', self.onScroll);
     }, 400);
 
-<<<<<<< HEAD
-=======
     this.$conversation_list.click(this.showHideConversationList);
     if($(window).width() < 767) this.$conversation_list.click();
 
     $('html, body').scrollTop($('body').height());
     $(window).on('scroll', Wirc.Chat.onScroll);
->>>>>>> 73275b7b
     if(window.console) console.log('[Wirc.Chat.init] ', self);
 
     return self;
@@ -393,7 +356,6 @@
 (function($) {
   $(document).ready(function() {
     Wirc.base_url = $('script[src$="jquery.js"]').get(0).src.replace(/\/js\/[^\/]+$/, '');
-<<<<<<< HEAD
 
     /* toggle dropdown */
     $('a.dropdown-toggle').click(function() {
@@ -408,9 +370,6 @@
     });
 
     if($('body.chat').length) Wirc.Chat.init();
-=======
-    Wirc.Chat.init($);
->>>>>>> 73275b7b
   });
 })(jQuery);
 
