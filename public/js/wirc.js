Structure.registerModule('Wirc', {
  base_url: window.location.href,
  test: function() {
    loadScript(Wirc.base_url + '/js/test.js', function() {
      Wirc.Test.run();
    });
  }
});

Structure.registerModule('Wirc.Notifier', {
  window_has_focus: true,
  original_title: document.title,
  popup: function(icon, title, msg) {
    if(this.window_has_focus) return;
    if(this.notifier) this.notifier.createNotification(icon || '', title, msg || '').show();
  },
  title: function(t) { // change title and make the tab flash (at least in chrome)
    if(this._t) clearTimeout(this._t);
    if(this.window_has_focus) return;
    if(t) this._title = t;
    document.title = document.title == this._title || document.title == this.original_title ? this._title + ' - ' + this.original_title : this._title;
    this._t = setTimeout(this.title, 2000);
  },
  requestPermission: function() {
    webkitNotifications.requestPermission(function() {
      if(!webkitNotifications.checkPermission()) Wirc.Notifier.notifier = notifier;
    });
  },
  init: function() {
    var self = this;

    if(!window.webkitNotifications) {
      // cannot show notifications
    }
    else if(webkitNotifications.checkPermission()) {
      // cannot run requestPermission() without a user action, such as mouse click or key down
      $(document).one('keydown', function() { Wirc.Notifier.requestPermission(); });
    }
    else {
      this.notifier = webkitNotifications;
    }

    $(window).blur(function() {
      self.window_has_focus = false;
    });
    $(window).focus(function() {
      self.window_has_focus = true;
      this._t = setTimeout(function() { document.title = self.original_title; }, 4000);
    });

    return this;
  }
}); // End Wirc.Notify

Structure.registerModule('Wirc.Chat', {
  makeTargetId: function() {
    return 'target_' + $.map(arguments, function(v, i) { return v.toString().replace(/\W/g, ''); }).join('_');
  },
  modifyChannelList: function(data) { // TODO: return channel names
    var $channel = $('#' + this.makeTargetId(data.cid, data.joined || data.parted));

    if(data.parted)
      $channel.remove();

    if(data.joined && !$channel.length)
      $(tmpl('new_channel_template', data)).insertAfter('#connection_list_' + data.cid + ' .channel:last');
  },
  modifyConversationlist: function(data) {
    var $conversation = $('#' + this.makeTargetId(data.cid, data.nick));

    if(!$conversation.length)
      $(tmpl('new_conversation_template', data)).appendTo('#connection_list_' + data.cid);
  },
  displayUnread: function(data) {
    var id = data.target ? this.makeTargetId(data.cid, data.target) : this.makeTargetId(data.cid);
    var $badge = $('#' + id + ' .badge');
    $badge.text(parseInt($badge.text(), 10) + 1 ).show();
    if(data.highlight) $badge.addClass('badge-important');
  },
  print: function(data) {
    var at_bottom = $(window).scrollTop() + $(window).height() >= $('body').height() - 30; // need to calculate at_bottom before appending a new element
    var $messages = this.$messages;

    if(data.status) {
      if(data.status == this.status) return; // do not want duplicate status messages
      if(data.message) $messages.append(tmpl('server_status_template', data));
      this.status = data.status;
    }
    else if(data.new_nick && data.cid === this.connection_id) {
      $messages.append(tmpl('nick_change_template', data));
    }
    else if(data.joined === this.target) {
      $messages.append( $(tmpl('nick_joined_template', data)) );
    }
    else if(data.parted === this.target && data.nick !== this.nick) {
      $messages.append( $(tmpl('nick_parted_template', data)) );
    }
    else if(data.whois) {
      $messages.append( $(tmpl('whois_template', data)) );
    }
    else if(data.whois_channels) {
      $messages.append( $(tmpl('whois_channels_template', data)) );
    }
    else if(data.template && data.target == this.target || data.nick == this.target) {
      $messages.append(tmpl(data.template, data));
    }
    else if(data.message) {
      this.displayUnread(data);
    }

    if(at_bottom) {
      this.do_not_load_history = true;
      $('html, body').scrollTop($('body').height());
      this.do_not_load_history = false;
    }
  },
  parseIrcInput: function(d) {
    var data = $.parseJSON(d);

    if(data.message) {
      var action = data.message.match(/^\u0001ACTION (.*)\u0001$/);
      if(action) data.message = action[1];
      data.highlight = data.message.match("\\b" + this.nick + "\\b") ? 1 : 0;
      data.message = data.message.replace(/</i, '&lt;').replace(/\b(\w{2,5}:\/\/\S+)/g, '<a href="$1" target="_blank">$1</a>');
      data.template = action ? 'action_message_template' : 'message_template';
    }

    if(data.timestamp) {
      data.timestamp = new Date(parseInt(data.timestamp * 1000, 10));
    }

    data.class_name = data.nick === this.nick ? 'me'
                    : data.highlight          ? 'focus'
                    :                           '';

    return data;
  },
  receiveData: function(e) {
    if(window.console) console.log('[websocket] > ' + e.data);
    var data = Wirc.Chat.parseIrcInput(e.data);

    // notification handling
    if(data.highlight) {
      this.notifier.popup('', 'New mention by ' + data.nick + ' in ' + data.target, data.message);
      this.notifier.title('New mention by ' + data.nick + ' in ' + data.target);
    }
    else if(data.target === this.nick) {
      this.notifier.popup('', 'New message from ' + data.nick, data.message);
      this.notifier.title('New message from ' + data.nick);
    }

    // action handling
    if(data.nick === this.nick && (data.joined || data.parted)) {
      this.modifyChannelList(data);
    }
    else if(data.target === this.nick && data.target !== this.target && this.target !== this.nick) {
      this.modifyConversationlist(data);
    }
    else if(data.new_nick && this.nick === data.old_nick) this.nick = this.new_nick;

    this.input.autoCompleteNicks(data);

    this.print(data);
  },
  sendData: function(data) {
    try {
      this.websocket.send(JSON.stringify(data));
      if(window.console) console.log('[websocket] < ' + JSON.stringify(data));
    } catch(e) {
      if(window.console) console.log('[websocket] ! ' + e);
      this.print({ message: '[ws] < (' + data + '): ' + e });
    }
  },
  onScroll: function() {
    if(this.do_not_load_history) return;
    if(this.$history_indicator || $(window).scrollTop() !== 0) return;
    var self = this;
    var height_before_load = $('body').height();
    var url = Wirc.base_url + '/history/' + (++self.history_index);
    self.$history_indicator = $('<div class="alert alert-info">Loading previous conversations...</div>');
    self.$messages.before(self.$history_indicator);
    if(window.console) console.log('[Wirc.Chat.onScroll] ' + url);
    $.get(url, function(data) {
<<<<<<< HEAD
      if($(data).find('li').length) {
        self.$messages.prepend(data);
=======
      var $li = $(data).find('.messages li');
      if($li.length) {
        self.$messages.prepend($li);
>>>>>>> dfbff04b
        self.$history_indicator.remove();
        self.$history_indicator = false;
        $(window).scrollTop($('body').height() - height_before_load);
      }
      else {
        self.do_not_load_history = true;
        self.$history_indicator.removeClass('alert-info').text('End of conversation log.');
        setTimeout(function() { self.$history_indicator.fadeOut('slow'); }, 2000);
      }
    });
  },
  generic: function() {
    var self = this;
    var $conversation_list = $('.conversation-list');
    var $window = $(window);

    self.notifier = Wirc.Notifier.init();

    $('a.show-hide').fastclick(function() {
      $conversation_list.toggleClass('hidden open');
      return false;
    });
    $window.resize(function() {
      if($window.width() < 767) {
        if(!$conversation_list.hasClass('open')) $conversation_list.addClass('hidden');
      }
      else {
        $conversation_list.removeClass('hidden');
      }
    }).resize();
  },
  init: function() {
    var self = this;

    self.generic();
    self.history_index = 1;
    self.$messages = $('.messages ul');

    self.websocket = new ReconnectingWebSocket(Wirc.base_url.replace(/^http/, 'ws') + '/socket');
    self.websocket.onopen = function() { self.sendData({ cid: self.connection_id, target: self.target }); };
    self.websocket.onmessage = self.receiveData;

    self.input = Wirc.Chat.Input.init($('.chat form input[type="text"]'));
    self.input.submit = function(e) {
      self.sendData({ cid: self.connection_id, target: self.target, cmd: this.$input.val() });
      this.$input.val(''); // TODO: Do not clear the input field until echo is returned?
      return false;
    };
<<<<<<< HEAD
    $.each($('#chat_messages').attr('data-nicks').split(','), function(i, v) {
      if(v == this.nick) return;
      self.input.autoCompleteNicks({ new_nick: v.replace(/^\@/, '') });
    });
    self.pjax = Wirc.Chat.Pjax.init('#channel_list a'),'#conversation');
    
=======

    setTimeout(function() {
      $('html, body').scrollTop($('body').height());
      $window.on('scroll', self.onScroll);
    }, 400);

>>>>>>> dfbff04b
    $('html, body').scrollTop($('body').height());
    $(window).on('scroll', Wirc.Chat.onScroll);
    if(window.console) console.log('[Wirc.Chat.init] ', self);

    return self;
  }
}); /* End Structure.registerModule('Wirc.Chat') */

Structure.registerModule('Wirc.Chat.Pjax', {
  setup_activity: function() {
    $(document).on('pjax:send', function() {
      $('#loading').show()
    })
    $(document).on('pjax:complete', function() {
      $('#loading').hide()
    });
    $(document).on('pjax:timeout', function(event) {
      // Prevent default timeout redirection behavior
      event.preventDefault()
    });
    
  },
  init: function(link_selector,target) {
    var self = this;
    $(document).pjax(link_selector,target);
    $(target).on('pjax:success',function(e){
      Wirc.Chat.init($);
    });
    self.setup_activity()
  }
  
}); /* End Structure.registerModule('Wirc.Pjax') */


Structure.registerModule('Wirc.Chat.Input', {
  autocomplete: [
    '/join #',
    '/msg ',
    '/me ',
    '/nick ',
    '/part ',
    '/whois '
  ],
  autoCompleteNicks: function(data) {
    if(data.old_nick) {
      var needle = data.old_nick;
      this.autocomplete = $.grep(this.autocomplete, function(v, i) {
        return v != needle;
      });
    }
    if(data.new_nick) {
      this.autoCompleteNicks({ old_nick: data.new_nick });
      this.autocomplete.unshift(data.new_nick);
    } else if(data.nick) {
      this.autoCompleteNicks({ old_nick: data.nick });
      this.autocomplete.unshift(data.nick);
    }
  },
  tabbing: function(val) {
    var complete;

    if(val === false) {
      delete this.tabbed;
      return this;
    }
    if(typeof this.tabbed === 'undefined') {
      var offset = val.lastIndexOf(' ') + 1;
      var re = new RegExp('^' + val.substr(offset));

      this.autocomplete_offset = offset;
      this.matched = $.grep(this.autocomplete, function(v, i) {
                      return offset ? v.indexOf('/') === -1 && re.test(v) : re.test(v);
                     });
      this.tabbed = -1; // ++ below will make this 0 the first time
    }

    if(this.matched.length === 0) return val;
    if(++this.tabbed >= this.matched.length) this.tabbed = 0;
    complete = val.substr(0, this.autocomplete_offset) + this.matched[this.tabbed];
    if(complete.indexOf('/') !== 0 && val.indexOf(' ') === -1) complete +=  ': ';
    if(this.matched.length === 1) this.matched = []; // do not allow more tabbing on one hit

    return complete;
  },
  keydownCallback: function(e) {
    var self = this;
    return function(e) {
      switch(e.keyCode) {
        case 38: // up
          e.preventDefault();
          if(self.history.length === 0) return;
          if(self.history_index == self.history.length) self.initial_value = this.value;
          if(--self.history_index < 0) self.history_index = 0;
          this.value = self.history[self.history_index];
          break;

        case 40: // down
          e.preventDefault();
          if(self.history.length === 0) return;
          if(++self.history_index >= self.history.length) self.history_index = self.history.length;
          this.value = self.history[self.history_index] || self.initial_value || '';
          break;

        case 9: // tab
          e.preventDefault();
          this.value = self.tabbing(this.value);
          break;

        case 13: // return
          if(this.value.length === 0) return e.preventDefault(); // do not send empty commands
          self.history.push(this.value);
          self.history_index = self.history.length;
          break;

        default:
          self.tabbing(false);
          delete self.initial_value;
      }
    };
  },
  focus: function() {
    this.$input.focus();
  },
  init: function(input_selector) {
    var self = this;
    var $input = $(input_selector);
    var focus = true;

    self.history = [];
    self.history_index = 0;
    self.$input = $input;

    $input.keydown(self.keydownCallback());
    $input.parents('form').submit(function(e) { return self.submit(e); });
    $input.focus();

    $(window).blur(function() { focus = false; });
    $(window).click(function() { if(!focus) $input.focus(); focus = true; });

    return self;
  }
}); // End Wirc.Chat.Input

(function($) {
  $(document).ready(function() {
    Wirc.base_url = $('script[src$="jquery.js"]').get(0).src.replace(/\/js\/[^\/]+$/, '');

    /* toggle dropdown */
    $('a.dropdown-toggle').click(function() {
      var $e = $(this);
      $e.parents('.dropdown:first').toggleClass('open');
      $(window).one('click', function(e) {
        if($(e.target).parents('.dropdown:first').length) return true;
        $e.parents('.dropdown:first').removeClass('open');
        return false;
      });
      return false;
    });

    return $('body.chat .messages').length ? Wirc.Chat.init() : Wirc.Chat.generic();
  });
})(jQuery);

/*
 * Flash fallback for websocket
 *
if(!('WebSocket' in window)) {
  document.write([
    '<script type="text/javascript" src="' + Wirc.base_url + '/js/swfobject.js"></script>',
    '<script type="text/javascript" src="' + Wirc.base_url + '/js/FABridge.js"></script>',
    '<script type="text/javascript" src="' + Wirc.base_url + '/js/web_socket.js"></script>'
  ].join(''));
}
if(WebSocket.__initialize) {
  // Set URL of your WebSocketMain.swf here:
  WebSocket.__swfLocation = Wirc.base_url + '/js/WebSocketMain.swf';
}
*/<|MERGE_RESOLUTION|>--- conflicted
+++ resolved
@@ -181,14 +181,8 @@
     self.$messages.before(self.$history_indicator);
     if(window.console) console.log('[Wirc.Chat.onScroll] ' + url);
     $.get(url, function(data) {
-<<<<<<< HEAD
       if($(data).find('li').length) {
         self.$messages.prepend(data);
-=======
-      var $li = $(data).find('.messages li');
-      if($li.length) {
-        self.$messages.prepend($li);
->>>>>>> dfbff04b
         self.$history_indicator.remove();
         self.$history_indicator = false;
         $(window).scrollTop($('body').height() - height_before_load);
@@ -237,21 +231,18 @@
       this.$input.val(''); // TODO: Do not clear the input field until echo is returned?
       return false;
     };
-<<<<<<< HEAD
     $.each($('#chat_messages').attr('data-nicks').split(','), function(i, v) {
       if(v == this.nick) return;
       self.input.autoCompleteNicks({ new_nick: v.replace(/^\@/, '') });
     });
     self.pjax = Wirc.Chat.Pjax.init('#channel_list a'),'#conversation');
     
-=======
 
     setTimeout(function() {
       $('html, body').scrollTop($('body').height());
       $window.on('scroll', self.onScroll);
     }, 400);
 
->>>>>>> dfbff04b
     $('html, body').scrollTop($('body').height());
     $(window).on('scroll', Wirc.Chat.onScroll);
     if(window.console) console.log('[Wirc.Chat.init] ', self);
