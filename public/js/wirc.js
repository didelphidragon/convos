Structure.registerModule('Wirc', {
  base_url: window.location.href,
  test: function() {
    loadScript(Wirc.base_url + '/js/test.js', function() {
      Wirc.Test.run();
    });
  }
});

<<<<<<< HEAD
=======
Structure.registerModule('Wirc.Notifier', {
  window_has_focus: true,
  original_title: document.title,
  popup: function(icon, title, msg) {
    if(this.window_has_focus) return;
    if(this.notifier) this.notifier.createNotification(icon || '', title, msg || '').show();
  },
  title: function(t) { // change title and make the tab flash (at least in chrome)
    if(this._t) clearTimeout(this._t);
    if(this.window_has_focus) return;
    if(t) this._title = t;
    document.title = document.title == this._title || document.title == this.original_title ? this._title + ' - ' + this.original_title : this._title;
    this._t = setTimeout(this.title, 2000);
  },
  requestPermission: function() {
    webkitNotifications.requestPermission(function() {
      if(!webkitNotifications.checkPermission()) Wirc.Notifier.notifier = notifier;
    });
  },
  init: function() {
    var self = this;

    if(!window.webkitNotifications) {
      // cannot show notifications
    }
    else if(webkitNotifications.checkPermission()) {
      // cannot run requestPermission() without a user action, such as mouse click or key down
      $(document).one('keydown', function() { Wirc.Notifier.requestPermission(); });
    }
    else {
      this.notifier = webkitNotifications;
    }

    $(window).blur(function() {
      self.window_has_focus = false;
    });
    $(window).focus(function() {
      self.window_has_focus = true;      
      this._t = setTimeout(function() { document.title = self.original_title; }, 4000);
    });

    return this;
  }
}); // End Wirc.Notify

>>>>>>> 4d98a08c
Structure.registerModule('Wirc.Chat', {
  makeTargetId: function() {
    return 'target_' + $.map(arguments, function(v, i) { return v.toString().replace(/\W/g, ''); }).join('_');
  },
  modifyChannelList: function(data) { // TODO: return channel names
    var $channel = $('#' + this.makeTargetId(data.cid, data.joined || data.parted));

    if(data.parted)
      $channel.remove();

    if(data.joined && !$channel.length)
      $(tmpl('new_channel_template', data)).insertAfter('#connection_list_' + data.cid + ' .channel:last');
  },
  modifyConversationlist: function(data) {
    var $conversation = $('#' + this.makeTargetId(data.cid, data.nick));

    if(!$conversation.length)
      $(tmpl('new_conversation_template', data)).appendTo('#connection_list_' + data.cid);
  },
  displayUnread: function(data) {
    var id = data.target ? this.makeTargetId(data.cid, data.target) : this.makeTargetId(data.cid);
    var $badge = $('#' + id + ' .badge');
    $badge.text(parseInt($badge.text(), 10) + 1 ).show();
    if(data.highlight) $badge.addClass('badge-important');
  },
  print: function(data) {
    var at_bottom = $(window).scrollTop() + $(window).height() >= $('body').height() - 30; // need to calculate at_bottom before appending a new element
    var $messages = this.$messages;

    if(data.status) {
      if(data.status == this.status) return; // do not want duplicate status messages
      if(data.message) $messages.append(tmpl('server_status_template', data));
      this.status = data.status;
    }
    else if(data.cid === this.connection_id) {
      if( data.new_nick ) {
        $messages.append(tmpl('nick_change_template', data));
      }
      else if(data.joined === this.target) {
        $messages.append( $(tmpl('nick_joined_template', data)) );
      }
      else if(data.parted === this.target && data.nick !== this.nick) {
        $messages.append( $(tmpl('nick_parted_template', data)) );
      }
      else if(data.template && data.target == this.target || data.nick == this.target) {
        $messages.append(tmpl(data.template, data));
      }
    }
    else if(data.whois) {
      $messages.append( $(tmpl('whois_template', data)) );
    }
    else if(data.whois_channels) {
      $messages.append( $(tmpl('whois_channels_template', data)) );
    }
    
    if(data.message) {
      this.displayUnread(data);
    }

    if(at_bottom) {
      this.do_not_load_history = true;
      $('html, body').scrollTop($('body').height());
      this.do_not_load_history = false;
    }
  },
  parseIrcInput: function(d) {
    var data = $.parseJSON(d);

    if(data.message) {
      var action = data.message.match(/^\u0001ACTION (.*)\u0001$/);
      if(action) data.message = action[1];
      data.highlight = data.message.match("\\b" + this.nick + "\\b") ? 1 : 0;
      data.message = data.message.replace(/</i, '&lt;').replace(/\b(\w{2,5}:\/\/\S+)/g, '<a href="$1" target="_blank">$1</a>');
      data.template = action ? 'action_message_template' : 'message_template';
    }

    if(data.timestamp) {
      data.timestamp = new Date(parseInt(data.timestamp * 1000, 10));
    }

    data.class_name = data.nick === this.nick ? 'me'
                    : data.highlight          ? 'focus'
                    :                           '';

    return data;
  },
  receiveData: function(e) {
    if(window.console) console.log('[websocket] > ' + e.data);
    var data = Wirc.Chat.parseIrcInput(e.data);

    // notification handling
    if(data.highlight) {
      this.notifier.popup('', 'New mention by ' + data.nick + ' in ' + data.target, data.message);
      this.notifier.title('New mention by ' + data.nick + ' in ' + data.target);
    }
    else if(data.target === this.nick) {
      this.notifier.popup('', 'New message from ' + data.nick, data.message);
      this.notifier.title('New message from ' + data.nick);
    }

    // action handling
    if(data.nick === this.nick && (data.joined || data.parted)) {
      this.modifyChannelList(data);
    }
    else if(data.target === this.nick && data.target !== this.target && this.target !== this.nick) {
      this.modifyConversationlist(data);
    }
    else if(data.new_nick && this.nick === data.old_nick) this.nick = this.new_nick;

    this.input.autoCompleteNicks(data);

    this.print(data);
  },
  sendData: function(data) {
    try {
      this.websocket.send(JSON.stringify(data));
      if(window.console) console.log('[websocket] < ' + JSON.stringify(data));
    } catch(e) {
      if(window.console) console.log('[websocket] ! ' + e);
      this.print({ message: '[ws] < (' + data + '): ' + e });
    }
  },
  onScroll: function() {
    if(this.do_not_load_history) return;
    if(this.$history_indicator || $(window).scrollTop() !== 0) return;
    var self = this;
    var height_before_load = $('body').height();
    var url = Wirc.base_url + '/history/' + (++self.history_index);
    self.$history_indicator = $('<div class="alert alert-info">Loading previous conversations...</div>');
    self.$messages.before(self.$history_indicator);
    if(window.console) console.log('[Wirc.Chat.onScroll] ' + url);
    $.get(url, function(data) {
      if($(data).find('*').length) {
        self.$messages.prepend(data);
        self.$history_indicator.remove();
        self.$history_indicator = false;
        $(window).scrollTop($('body').height() - height_before_load);
      }
      else {
        self.do_not_load_history = true;
        self.$history_indicator.removeClass('alert-info').text('End of conversation log.');
        setTimeout(function() { self.$history_indicator.fadeOut('slow'); }, 2000);
      }
    });
  },
  changeChannel: function() {
    var self = this;
    self.$messages = $('.messages ul');
    Wirc.Chat.connection_id = $('#chat-messages').attr('data-cid');
    Wirc.Chat.nick = $('#chat-messages').attr('data-nick');
    Wirc.Chat.target = $('#chat-messages').attr('data-target');
    $.each($('#chat-messages').attr('data-nicks').split(','), function(i, v) {
      if(v == this.nick) return;
      self.input.autoCompleteNicks({ new_nick: v.replace(/^\@/, '') });
    });
    $('.server li').removeClass('active');
    var $target=$('#' + Wirc.Chat.makeTargetId(Wirc.Chat.connection_id,Wirc.Chat.target));
    $target.addClass('active');
    $target.find('.badge').remove();
    $('html, body').scrollTop($('body').height());
  },
  generic: function() {
    var self = this;
    var $conversation_list = $('.conversation-list');
    var $window = $(window);

    self.notifier = Wirc.Notifier.init();

    $('a.show-hide').fastclick(function() {
      $conversation_list.toggleClass('hidden open');
      return false;
    });
    $window.resize(function() {
      if($window.width() < 767) {
        if(!$conversation_list.hasClass('open')) $conversation_list.addClass('hidden');
      }
      else {
        $conversation_list.removeClass('hidden');
      }
    }).resize();
  },
  init: function() {
    var self = this;

    self.input = Wirc.Chat.Input.init($('.chat form input[type="text"]'));
    self.generic();
    self.changeChannel();
    self.history_index = 1;
    self.$messages = $('.messages ul');
    self.websocket = new ReconnectingWebSocket(Wirc.base_url.replace(/^http/, 'ws') + '/socket');
    self.websocket.onopen = function() { self.sendData({ cid: self.connection_id, target: self.target }); };
    self.websocket.onmessage = self.receiveData;

    self.input.submit = function(e) {
      self.sendData({ cid: self.connection_id, target: self.target, cmd: this.$input.val() });
      this.$input.val(''); // TODO: Do not clear the input field until echo is returned?
      return false;
    };
    self.pjax = Wirc.Chat.Pjax.init('.server a', '#conversation');
    self.shortcuts = Wirc.Chat.Shortcuts.init();
    

    setTimeout(function() {
      $('html, body').scrollTop($('body').height());
      $(window).on('scroll', self.onScroll);
    }, 400);

    $(window).on('scroll', Wirc.Chat.onScroll);
    if(window.console) console.log('[Wirc.Chat.init] ', self);

    return self;
  }
}); /* End Structure.registerModule('Wirc.Chat') */



Structure.registerModule('Wirc.Chat.Input', {
  autocomplete: [
    '/join #',
    '/msg ',
    '/me ',
    '/nick ',
    '/part ',
    '/whois '
  ],
  autoCompleteNicks: function(data) {
    if(data.old_nick) {
      var needle = data.old_nick;
      this.autocomplete = $.grep(this.autocomplete, function(v, i) {
        return v != needle;
      });
    }
    if(data.new_nick) {
      this.autoCompleteNicks({ old_nick: data.new_nick });
      this.autocomplete.unshift(data.new_nick);
    } else if(data.nick) {
      this.autoCompleteNicks({ old_nick: data.nick });
      this.autocomplete.unshift(data.nick);
    }
  },
  tabbing: function(val) {
    var complete;

    if(val === false) {
      delete this.tabbed;
      return this;
    }
    if(typeof this.tabbed === 'undefined') {
      var offset = val.lastIndexOf(' ') + 1;
      var re = new RegExp('^' + val.substr(offset));

      this.autocomplete_offset = offset;
      this.matched = $.grep(this.autocomplete, function(v, i) {
                      return offset ? v.indexOf('/') === -1 && re.test(v) : re.test(v);
                     });
      this.tabbed = -1; // ++ below will make this 0 the first time
    }

    if(this.matched.length === 0) return val;
    if(++this.tabbed >= this.matched.length) this.tabbed = 0;
    complete = val.substr(0, this.autocomplete_offset) + this.matched[this.tabbed];
    if(complete.indexOf('/') !== 0 && val.indexOf(' ') === -1) complete +=  ': ';
    if(this.matched.length === 1) this.matched = []; // do not allow more tabbing on one hit

    return complete;
  },
  keydownCallback: function(e) {
    var self = this;
    return function(e) {
      switch(e.keyCode) {
        case 38: // up
          e.preventDefault();
          if(self.history.length === 0) return;
          if(self.history_index == self.history.length) self.initial_value = this.value;
          if(--self.history_index < 0) self.history_index = 0;
          this.value = self.history[self.history_index];
          break;

        case 40: // down
          e.preventDefault();
          if(self.history.length === 0) return;
          if(++self.history_index >= self.history.length) self.history_index = self.history.length;
          this.value = self.history[self.history_index] || self.initial_value || '';
          break;

        case 9: // tab
          e.preventDefault();
          this.value = self.tabbing(this.value);
          break;

        case 13: // return
          if(this.value.length === 0) return e.preventDefault(); // do not send empty commands
          self.history.push(this.value);
          self.history_index = self.history.length;
          break;

        default:
          self.tabbing(false);
          delete self.initial_value;
      }
    };
  },
  focus: function() {
    this.$input.focus();
  },
  init: function(input_selector) {
    var self = this;
    var $input = $(input_selector);

    self.history = [];
    self.history_index = 0;
    self.$input = $input;

    $input.keydown(self.keydownCallback());
    $input.parents('form').submit(function(e) { return self.submit(e); });
    self.focus();
    $(window).focus(function() { console.log('OOH'); self.focus(); });

    return self;
  }
}); // End Wirc.Chat.Input

Structure.registerModule('Wirc.Notifier', {
  window_has_focus: true,
  original_title: document.title,
  popup: function(icon, title, msg) {
    if(this.window_has_focus) return;
    if(this.notifier) this.notifier.createNotification(icon || '', title, msg || '').show();
  },
  title: function(t) { // change title and make the tab flash (at least in chrome)
    if(this._t) clearTimeout(this._t);
    if(this.window_has_focus) return;
    if(t) this._title = t;
    document.title = document.title == this._title || document.title == this.original_title ? this._title + ' - ' + this.original_title : this._title;
    this._t = setTimeout(this.title, 2000);
  },
  requestPermission: function() {
    webkitNotifications.requestPermission(function() {
      if(!webkitNotifications.checkPermission()) Wirc.Notifier.notifier = notifier;
    });
  },
  init: function() {
    var self = this;

    if(!window.webkitNotifications) {
      // cannot show notifications
    }
    else if(webkitNotifications.checkPermission()) {
      // cannot run requestPermission() without a user action, such as mouse click or key down
      $(document).one('keydown', function() { Wirc.Notifier.requestPermission(); });
    }
    else {
      this.notifier = webkitNotifications;
    }

    $(window).blur(function() {
      self.window_has_focus = false;
    });
    $(window).focus(function() {
      self.window_has_focus = true;
      this._t = setTimeout(function() { document.title = self.original_title; }, 4000);
    });

    return this;
  }
}); // End Wirc.Notify


Structure.registerModule('Wirc.Chat.Pjax', {
  setup_activity: function() {
    $(document).on('pjax:send', function() {
      $('#loading').show()
      Wirc.Chat.input.$input.css('background', 'url(/image/loading.gif) no-repeat');
      self.placeholder=Wirc.Chat.input.$input.attr('placeholder');
      Wirc.Chat.input.$input.attr('placeholder','');
      Wirc.Chat.input.$input.prop('disabled',true);
    });
    $(document).on('pjax:complete', function() {
      Wirc.Chat.input.$input.css('background', '');
      Wirc.Chat.input.$input.attr('placeholder',self.placeholder);
      Wirc.Chat.input.$input.prop('disabled',false);
      Wirc.Chat.input.$input.focus();
    });
    $(document).on('pjax:timeout', function(event) {
      // Prevent default timeout redirection behavior
      event.preventDefault()
    });
    
  },
  init: function(link_selector,target) {
    var self = this;
    $(document).pjax(link_selector,target);
    $(target).on('pjax:success',function(e){
      Wirc.Chat.changeChannel();
    });
    self.setup_activity()
  }
  
}); /* End Structure.registerModule('Wirc.Pjax') */

Structure.registerModule('Wirc.Chat.Shortcuts', {

  init: function() {
    var self=this;
    $(document).bind('keyup','shift+return',function() {
      Wirc.Chat.input.focus();
    })
    $('input').bind('keyup','ctrl+up',function() {
      $('.conversation-list li.active').prev().find('a').click();
    });
    $('input').bind('keyup','ctrl+down',function() {
      $('.conversation-list li.active').next().find('a').click();
    });
    $('input').bind('keyup','ctrl+shift+up',function() {
      $('.conversation-list li.active').prevAll().each(function(i) {
        if($(this).find('.badge').length) {
          $(this).find('a').click();
          return false;
        }
      });
    });
    $('input').bind('keyup','ctrl+shift+down',function() {
      $('.conversation-list li.active').nextAll().each(function(i) {
        if($(this).find('.badge').length) {
          $(this).find('a').click();
          return false;
        }
      });
    });

  }
});// End Wirc.Chat.Shortcuts



(function($) {
  $(document).ready(function() {
    Wirc.base_url = $('script[src$="jquery.js"]').get(0).src.replace(/\/js\/[^\/]+$/, '');

    /* toggle dropdown */
    $('a.dropdown-toggle').click(function() {
      var $e = $(this);
      $e.parents('.dropdown:first').toggleClass('open');
      $(window).one('click', function(e) {
        if($(e.target).parents('.dropdown:first').length) return true;
        $e.parents('.dropdown:first').removeClass('open');
        return false;
      });
      return false;
    });
    return $('body.chat .messages').length ? Wirc.Chat.init() : Wirc.Chat.generic();
  });
})(jQuery);

/*
 * Flash fallback for websocket
 *
if(!('WebSocket' in window)) {
  document.write([
    '<script type="text/javascript" src="' + Wirc.base_url + '/js/swfobject.js"></script>',
    '<script type="text/javascript" src="' + Wirc.base_url + '/js/FABridge.js"></script>',
    '<script type="text/javascript" src="' + Wirc.base_url + '/js/web_socket.js"></script>'
  ].join(''));
}
if(WebSocket.__initialize) {
  // Set URL of your WebSocketMain.swf here:
  WebSocket.__swfLocation = Wirc.base_url + '/js/WebSocketMain.swf';
}
*/<|MERGE_RESOLUTION|>--- conflicted
+++ resolved
@@ -7,54 +7,6 @@
   }
 });
 
-<<<<<<< HEAD
-=======
-Structure.registerModule('Wirc.Notifier', {
-  window_has_focus: true,
-  original_title: document.title,
-  popup: function(icon, title, msg) {
-    if(this.window_has_focus) return;
-    if(this.notifier) this.notifier.createNotification(icon || '', title, msg || '').show();
-  },
-  title: function(t) { // change title and make the tab flash (at least in chrome)
-    if(this._t) clearTimeout(this._t);
-    if(this.window_has_focus) return;
-    if(t) this._title = t;
-    document.title = document.title == this._title || document.title == this.original_title ? this._title + ' - ' + this.original_title : this._title;
-    this._t = setTimeout(this.title, 2000);
-  },
-  requestPermission: function() {
-    webkitNotifications.requestPermission(function() {
-      if(!webkitNotifications.checkPermission()) Wirc.Notifier.notifier = notifier;
-    });
-  },
-  init: function() {
-    var self = this;
-
-    if(!window.webkitNotifications) {
-      // cannot show notifications
-    }
-    else if(webkitNotifications.checkPermission()) {
-      // cannot run requestPermission() without a user action, such as mouse click or key down
-      $(document).one('keydown', function() { Wirc.Notifier.requestPermission(); });
-    }
-    else {
-      this.notifier = webkitNotifications;
-    }
-
-    $(window).blur(function() {
-      self.window_has_focus = false;
-    });
-    $(window).focus(function() {
-      self.window_has_focus = true;      
-      this._t = setTimeout(function() { document.title = self.original_title; }, 4000);
-    });
-
-    return this;
-  }
-}); // End Wirc.Notify
-
->>>>>>> 4d98a08c
 Structure.registerModule('Wirc.Chat', {
   makeTargetId: function() {
     return 'target_' + $.map(arguments, function(v, i) { return v.toString().replace(/\W/g, ''); }).join('_');
