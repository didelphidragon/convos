--- conflicted
+++ resolved
@@ -256,7 +256,6 @@
   Mojo::IOLoop->delay(
     sub {
       my ($delay) = @_;
-<<<<<<< HEAD
       my $validation = $self->validation;
 
       $validation->input->{channels} = [$self->param('channels')];
@@ -264,20 +263,6 @@
       $validation->input->{tls} ||= 0;
 
       $self->app->core->add_connection($validation, $delay->begin);
-=======
-      $self->app->core->add_connection(
-        {
-          channels => [$self->param('channels')],
-          login    => $self->session('login'),
-          nick     => $self->param('nick') || '',
-          server   => $self->param('server') || '',
-          tls      => $self->param('tls') || 0,
-          user     => $login,
-          password => $self->param('password') || '',
-        },
-        $delay->begin,
-      );
->>>>>>> 7d8aced7
     },
     sub {
       my ($delay, $errors, $conn) = @_;
@@ -299,7 +284,6 @@
   Mojo::IOLoop->delay(
     sub {
       my ($delay) = @_;
-<<<<<<< HEAD
       my $validation = $self->validation;
 
       $validation->input->{channels} = [$self->param('channels')];
@@ -309,21 +293,6 @@
       $validation->input->{tls} ||= 0;
 
       $self->app->core->update_connection($validation, $delay->begin);
-=======
-      $self->app->core->update_connection(
-        {
-          channels => [$self->param('channels')],
-          login    => $self->session('login'),
-          lookup   => $self->stash('server') || '',
-          nick     => $self->param('nick') || '',
-          server   => $self->req->body_params->param('server') || '',
-          tls      => $self->param('tls') || 0,
-          user     => $self->session('login'),
-          password => $self->param('password') || '',
-        },
-        $delay->begin,
-      );
->>>>>>> 7d8aced7
     },
     sub {
       my ($delay, $errors, $changed) = @_;
