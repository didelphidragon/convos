package Convos;

=head1 NAME

Convos - Multiuser IRC proxy with web interface

=head1 VERSION

0.8002

=head1 DESCRIPTION

Convos is to a multi-user IRC Proxy, that also provides a easy to use Web
interface. Feature list:

=over 4

=item * Always online

The backend server will keep you logged in and logs all the activity
in your archive.

=item * Archive

All chats will be logged and indexed, which allow you to search in
earlier conversations.

=item * Avatars

The chat contains profile pictures which can be retrieved from Facebook
or from gravatar.com.

=item * Include external resources

Links to images and video will be displayed inline. No need to click on
the link to view the data.

=back

=head2 Architecture principles

=over 4

=item * Keep the JS simple and manageable

=item * Use Redis to manage state / publish subscribe

=item * Archive logs in plain text format, use ack to search them.

=item * Bootstrap-based user interface

=back

=head1 RUNNING CONVOS

Convos has sane defaults so after installing L<Convos> you should be
able to just run it:

  # Install
  $ cpanm Convos
  # Run it
  $ convos backend &
  $ convos daemon

The above works, but if you have a lot of users you probably want to use
L<hypnotoad|Mojo::Server::Hypnotoad> instead of C<daemon>:

  $ hypnotoad $(which convos)

The command above will start a full featured, UNIX optimized, preforking
non-blocking webserver. Run the same command again, and the webserver
will L<hot reload|Mojo::Server::Hypnotoad/USR2> the source code without
loosing any connections.

=head2 Environment

Convos can be configured with the following environment variables:

=over 4

=item * CONVOS_BACKEND_EMBEDDED=1

Set CONVOS_MANUAL_BACKEND to a true value if you want to force the frontend
to start the backend embedded. This is useful if you want to test L<Convos>
with L<morbo|Mojo::Server::Morbo>.

=item * CONVOS_DEBUG=1

Set CONVOS_DEBUG for extra debug output to STDERR.

=item * CONVOS_MANUAL_BACKEND=1

Disable the frontend from automatically starting the backend.

=item * CONVOS_ORGANIZATION_NAME

Set this to customize the organization name on the landing page, in the title
tag and other various sites. The default is L<Nordaaker|http://nordaaker.com/>.

=item * CONVOS_REDIS_URL

This is the URL to the Redis backend, and should follow this format:

  redis://x:password@server:port/database_index
  redis://127.0.0.1:6379/1 # suggested value

Convos will use C<REDISTOGO_URL> or C<DOTCLOUD_DATA_REDIS_URL> if
C<CONVOS_REDIS_URL> is not set.

It is also possible to set C<CONVOS_REDIS_INDEX=2> to use the
database index 2, instead of the default. This is useful when
C<REDISTOGO_URL> or C<DOTCLOUD_DATA_REDIS_URL> does not contain
the datbase index.

=item * CONVOS_INVITE_CODE

If set must be appended to register url. Example:

  http://your.convos.by/register/some-secret-invite-code

=item * CONVOS_SECURE_COOKIES=1

Set CONVOS_SECURE_COOKIES to true in order to set the secure flag
on all session cookies.  Requires HTTPS.

=item * MOJO_IRC_DEBUG=1

Set MOJO_IRC_DEBUG for extra IRC debug output to STDERR.

=item * MOJO_LISTEN

List of one or more locations to listen on. This also works for
L<hypnotoad|Mojo::Server::Hypnotoad>. Example:

  MOJO_LISTEN="http://*:8080,https://*:8443"

L<Mojo::Server::Daemon/listen>.

=item * MOJO_REVERSE_PROXY

Set this to a true value if you're using L<hypnotoad|Mojo::Server::Hypnotoad>
behind a reverse proxy, such as nginx.

=back

=head2 HTTP headers

=over 4

=item * X-Request-Base

Set this header if you are mounting Convos under a custom path. Example
with nginx:

  # mount the application under /convos
  location /convos {
    # remove "/convos" from the forwarded request
    rewrite ^/convos(.*)$ $1 break;

    # generic headers for correct handling of ws and http
    proxy_http_version 1.1;
    proxy_set_header Connection "upgrade";
    proxy_set_header Host $host;
    proxy_set_header Upgrade $http_upgrade;
    proxy_set_header X-Forwarded-For $proxy_add_x_forwarded_for;
    proxy_set_header X-Forwarded-Host $host;

    # set this if you are running SSL
    proxy_set_header X-Forwarded-HTTPS 1;

    # inform Convos the full location where it is mounted
    proxy_set_header X-Request-Base "https://some-domain.com/convos";

    # tell nginx where Convos is running
    proxy_pass http://10.0.0.10:8080;
  }

=back

=head1 CUSTOM TEMPLATES

Some parts of the Convos templates can include custom content. Example:

  # Create a directory where you can store the templates
  $ mkdir -p custom-convos/vendor

  # Edit the template you want to customize
  $ $EDITOR custom-convos/vendor/login_footer.html.ep

  # Start convos with CONVOS_TEMPLATES set. Without /vendor at the end
  $ CONVOS_TEMPLATES=$PWD/custom-convos convos daemon --listen http://*:5000

Any changes to the templates require the server to restart.

The templates that can be customized are:

=over 4

=item * vendor/login_footer.html.ep

This template will be included below the form on the C</login> page.

=item * vendor/register_footer.html.ep

This template will be included below the form on the C</register> page.

=back

=head1 RESOURCES

=over 4

=item * Homepage: L<http://convos.by>

=item * Project page: L<https://github.com/Nordaaker/convos>

=item * Icon: L<https://raw.github.com/Nordaaker/convos/master/public/image/icon.svg>

=item * Logo: L<https://raw.github.com/Nordaaker/convos/master/public/image/logo.svg>

=back

=head1 SEE ALSO

=over 4

=item * L<Convos::Archive>

Mojolicious controller for IRC logs.

=item * L<Convos::Client>

Mojolicious controller for IRC chat.

=item * L<Convos::User>

Mojolicious controller for user data.

=item * L<Convos::Core>

Backend functionality.

=back

=cut

use Mojo::Base 'Mojolicious';
use Mojo::Redis;
use Mojo::Util qw( md5_sum );
use File::Spec::Functions qw( catdir catfile tmpdir );
use File::Basename qw( dirname );
use Convos::Core;
use Convos::Core::Util ();
use Convos::Upgrader;

our $VERSION = '0.8002';

=head1 ATTRIBUTES

=head2 archive

Holds a L<Convos::Core::Archive> object.

=head2 core

Holds a L<Convos::Core> object.

=head2 upgrader

Holds a L<Convos::Upgrader> object.

=cut

has archive => sub {
  my $self = shift;
  Convos::Core::Archive->new($self->config->{archive} || $self->path_to('archive'));
};

has core => sub {
  my $self = shift;
  my $core = Convos::Core->new;

  $core->log($self->log);
  $core->redis->server($self->redis->server);
  $core;
};

has upgrader => sub {
  Convos::Upgrader->new(redis => shift->redis);
};

=head1 METHODS

=head2 startup

This method will run once at server start

=cut

sub startup {
  my $self = shift;
  my $config;

  $self->{convos_executable_path} = $0;    # required to work from within toadfarm
  $self->_from_cpan;
  $config = $self->_config;

  if (my $log = $config->{log}) {
    $self->log->level($log->{level}) if $log->{level};
    $self->log->path($log->{file}) if $log->{file} ||= $log->{path};
    delete $self->log->{handle};           # make sure it's fresh to file
  }

  $self->ua->max_redirects(2);             # support getting facebook pictures
  $self->plugin('Convos::Plugin::Helpers');
  $self->plugin('surveil') if $ENV{CONVOS_SURVEIL};
  $self->secrets([time]);                  # will be replaced by _set_secrets()
  $self->sessions->default_expiration(86400 * 30);
  $self->sessions->secure(1) if $ENV{CONVOS_SECURE_COOKIES};
  $self->_assets;
  $self->_public_routes;
  $self->_private_routes;

  if (!eval { Convos::Plugin::Helpers::REDIS_URL() } and $config->{redis}) {
    $self->log->warn("redis url from config file will be deprecated. Run 'perldoc Convos' for alternative setup.");
    $ENV{CONVOS_REDIS_URL} = $config->{redis};
  }
  if (!$ENV{CONVOS_REDIS_URL} and $self->mode eq 'production') {
    $ENV{CONVOS_REDIS_URL} = 'redis://127.0.0.1:6379/1';
    $self->log->info("Using default CONVOS_REDIS_URL=$ENV{CONVOS_REDIS_URL}");
  }
  if (!$ENV{CONVOS_INVITE_CODE} and $config->{invite_code}) {
    $self->log->warn(
      "invite_code from config file will be deprecated. Set the CONVOS_INVITE_CODE env variable instead.");
    $ENV{CONVOS_INVITE_CODE} = $config->{invite_code};
  }
  if ($ENV{CONVOS_TEMPLATES}) {
<<<<<<< HEAD

    # Using push() since I don't think it's a good idea for allowing the user
    # to customize every template, at least not when the application is still
    # unstable.
    push @{$self->renderer->paths}, $ENV{CONVOS_TEMPLATES};
  }

  $self->defaults(full_page => 1, organization_name => $self->config('name'));
  $self->hook(
    before_dispatch => sub {
      my $c = shift;

      $c->stash(full_page => !($c->req->is_xhr || $c->param('_pjax')));
=======

    # Using push() since I don't think it's a good idea for allowing the user
    # to customize every template, at least not when the application is still
    # unstable.
    push @{$self->renderer->paths}, $ENV{CONVOS_TEMPLATES};
  }
>>>>>>> 23c9f6ff

  $self->defaults(full_page => 1, organization_name => $self->config('name'));
  $self->defaults(full_page => 1);
  $self->hook(before_dispatch => \&_before_dispatch);

  Mojo::IOLoop->timer(5 => sub { $ENV{CONVOS_MANUAL_BACKEND}     or $self->_start_backend; });
  Mojo::IOLoop->timer(0 => sub { $ENV{CONVOS_SKIP_VERSION_CHECK} or $self->_check_version; });
  Mojo::IOLoop->timer(0 => sub { $self->_set_secrets });
}

sub _assets {
  my $self = shift;

  $self->plugin('AssetPack');
  $self->asset('convos.css' => '/sass/convos.scss');
  $self->asset(
    'convos.js' => qw(
      /js/globals.js
      /js/jquery.min.js
      /js/ws-reconnecting.js
      /js/jquery.hotkeys.js
      /js/jquery.finger.js
      /js/jquery.pjax.js
      /js/jquery.notify.js
      /js/jquery.disableouterscroll.js
      /js/selectize.js
      /js/convos.sidebar.js
      /js/convos.socket.js
      /js/convos.input.js
      /js/convos.conversations.js
      /js/convos.nicks.js
      /js/convos.goto-anything.js
      /js/convos.chat.js
      )
  );
}

sub _before_dispatch {
  my $c = shift;

  $c->stash(full_page => !($c->req->is_xhr || $c->param('_pjax')));

  if (my $base = $c->req->headers->header('X-Request-Base')) {
    $c->req->url->base(Mojo::URL->new($base));
  }
  if (!$c->app->{hostname_is_set}++) {
    $c->redis->set('convos:frontend:url' => $c->req->url->base->to_abs->to_string);
  }
}

sub _check_version {
  my $self = shift;
  my $log  = $self->log;

  $self->upgrader->running_latest(
    sub {
      my ($upgrader, $latest) = @_;
      $latest and return;
      $log->error(
        "The database schema has changed.\nIt must be updated before we can start!\n\nRun '$self->{convos_executable_path} upgrade', then try again.\n\n"
      );
      exit;
    },
  );
}

sub _config {
  my $self = shift;
  my $config = $ENV{MOJO_CONFIG} ? $self->plugin('Config') : $self->config;

  $config->{hypnotoad}{listen} ||= [split /,/, $ENV{MOJO_LISTEN} || 'http://*:8080'];
  $config->{name} = $ENV{CONVOS_ORGANIZATION_NAME} if $ENV{CONVOS_ORGANIZATION_NAME};
  $config->{name} ||= 'Nordaaker';
  $config;
}

sub _from_cpan {
  my $self   = shift;
  my $home   = catdir dirname(__FILE__), 'Convos';
  my $config = catfile $home, 'convos.conf';

  -r $config or return;
  $self->home->parse($home);
  $self->static->paths->[0]   = $self->home->rel_dir('public');
  $self->renderer->paths->[0] = $self->home->rel_dir('templates');
}

sub _private_routes {
  my $self = shift;
  my $r = $self->routes->route->bridge('/')->to('user#auth', layout => 'view');
  my $network_r;

  $self->plugin('LinkEmbedder');

  $r->websocket('/socket')->to('chat#socket')->name('socket');
  $r->get('/chat/command-history')->to('client#command_history');
  $r->get('/chat/notifications')->to('client#notifications', layout => undef)->name('notification.list');
  $r->post('/chat/notifications/clear')->to('client#clear_notifications', layout => undef)->name('notifications.clear');
  $r->any('/connection/add')->to('connection#add_connection')->name('connection.add');
  $r->any('/connection/:name/control')->to('connection#control')->name('connection.control');
  $r->any('/connection/:name/edit')->to('connection#edit_connection')->name('connection.edit');
  $r->get('/connection/:name/delete')->to(template => 'connection/delete_connection', layout => 'tactile');
  $r->post('/connection/:name/delete')->to('connection#delete_connection')->name('connection.delete');
  $r->any('/network/add')->to('connection#add_network')->name('network.add');
  $r->any('/network/:name/edit')->to('connection#edit_network')->name('network.edit');
  $r->get('/oembed')->to('oembed#generate', layout => undef)->name('oembed');
  $r->any('/profile')->to('user#edit')->name('user.edit');
  $r->post('/profile/timezone/offset')->to('user#tz_offset');
  $r->get('/wizard')->to('connection#wizard')->name('wizard');

  $network_r = $r->route('/:network');
  $network_r->get('/*target' => [target => qr/[\#\&][^\x07\x2C\s]{1,50}/])->to('client#conversation', is_channel => 1)
    ->name('view');
  $network_r->get('/*target' => [target => qr/[A-Za-z_\-\[\]\\\^\{\}\|\`][A-Za-z0-9_\-\[\]\\\^\{\}\|\`]{1,15}/])
    ->to('client#conversation', is_channel => 0)->name('view');
  $network_r->get('/')->to('client#conversation')->name('view.network');
}

sub _public_routes {
  my $self = shift;
  my $r = $self->routes->route->to(layout => 'tactile');

  $r->get('/')->to('client#route')->name('index');
  $r->get('/avatar')->to('user#avatar')->name('avatar');
  $r->get('/login')->to('user#login')->name('login');
  $r->post('/login')->to('user#login');
  $r->get('/register/:invite', {invite => ''})->to('user#register')->name('register');
  $r->post('/register/:invite', {invite => ''})->to('user#register');
  $r->get('/logout')->to('user#logout')->name('logout');
  $r;
}

sub _set_secrets {
  my $self  = shift;
  my $redis = $self->redis;

  $self->delay(
    sub {
      my ($delay) = @_;
      $redis->lrange('convos:secrets', 0, -1, $delay->begin);
      $redis->getset('convos:secrets:lock' => 1, $delay->begin);
      $redis->expire('convos:secrets:lock' => 5);
    },
    sub {
      my ($delay, $secrets, $locked) = @_;

      $secrets ||= $self->config->{secrets};

      return $self->app->secrets($secrets) if $secrets and @$secrets;
      return $self->_set_secrets if $locked;
      $secrets = [md5_sum rand . $$ . time];
      $self->app->secrets($secrets);
      $redis->lpush('convos:secrets', $secrets->[0]);
      $redis->del('convos:secrets:lock');
    },
  );
}

sub _start_backend {
  my $self  = shift;
  my $redis = $self->redis;

  $self->delay(
    sub {
      my ($delay) = @_;
      $redis->getset('convos:backend:lock' => 1, $delay->begin);
      $redis->get('convos:backend:pid', $delay->begin);
      $redis->expire('convos:backend:lock' => 5);
    },
    sub {
      my ($delay, $locked, $pid) = @_;

      if ($pid and kill 0, $pid) {
        $self->log->debug("Backend $pid is running.");
      }
      elsif ($locked) {
        $self->log->debug('Another process is starting the backend.');
      }
      elsif ($SIG{USR2}) {    # hypnotoad
        $self->_start_backend_as_external_app;
      }
      elsif ($ENV{CONVOS_BACKEND_EMBEDDED} or !$SIG{QUIT}) {    # forced or ./script/convos daemon
        $self->log->debug('Starting embedded backend.');
        $redis->set('convos:backend:pid' => $$);
        $redis->del('convos:backend:lock');
        $self->core->start;
      }
      else {                                                    # morbo
        $self->core->reset;
        $self->log->warn(
          'Set CONVOS_BACKEND_EMBEDDED=1 to automatically start the backend from morbo. (The backend is not running)');
      }
    },
  );
}

sub _start_backend_as_external_app {
  my $self = shift;

  local $0 = $self->{convos_executable_path};

  if (!-x $0) {
    $self->log->error("Cannot execute $0: Not executable");
    return;
  }

  if (my $pid = fork) {
    $self->log->debug("Starting $0 backend with double fork");
    wait;    # wait for "fork and exit" below
    $self->log->info("Detached $0 backend ($pid=$?)");
    return $pid;    # parent process returns
  }
  elsif (!defined $pid) {
    $self->log->error("Can't start external backend, fork failed: $!");
    return;
  }

  # make sure the backend does not listen to the hypnotoad socket
  Mojo::IOLoop->reset;

  # start detaching new process from hypnotoad
  if (!POSIX::setsid) {
    $self->log->error("Can't start a new session for backend: $!");
    exit $!;
  }

  # detach child from hypnotoad or die trying
  defined(fork and exit) or die;

  # replace fork with "convos backend" process
  delete $ENV{MOJO_CONFIG} if $ENV{TOADFARM_APPLICATION_CLASS};
  $ENV{CONVOS_BACKEND_EMBEDDED} = 1;
  $self->log->debug("Replacing current process with $0 backend");
  { exec $0 => 'backend' }
  $self->log->error("Failed to replace current process: $!");
  exit;
}

=head1 COPYRIGHT AND LICENSE

Copyright (C) 2012-2013, Nordaaker.

This program is free software, you can redistribute it and/or modify it under
the terms of the Artistic License version 2.0.

=head1 AUTHOR

Jan Henning Thorsen - C<jhthorsen@cpan.org>

Marcus Ramberg - C<marcus@nordaaker.com>

=cut

1;<|MERGE_RESOLUTION|>--- conflicted
+++ resolved
@@ -335,28 +335,12 @@
     $ENV{CONVOS_INVITE_CODE} = $config->{invite_code};
   }
   if ($ENV{CONVOS_TEMPLATES}) {
-<<<<<<< HEAD
 
     # Using push() since I don't think it's a good idea for allowing the user
     # to customize every template, at least not when the application is still
     # unstable.
     push @{$self->renderer->paths}, $ENV{CONVOS_TEMPLATES};
   }
-
-  $self->defaults(full_page => 1, organization_name => $self->config('name'));
-  $self->hook(
-    before_dispatch => sub {
-      my $c = shift;
-
-      $c->stash(full_page => !($c->req->is_xhr || $c->param('_pjax')));
-=======
-
-    # Using push() since I don't think it's a good idea for allowing the user
-    # to customize every template, at least not when the application is still
-    # unstable.
-    push @{$self->renderer->paths}, $ENV{CONVOS_TEMPLATES};
-  }
->>>>>>> 23c9f6ff
 
   $self->defaults(full_page => 1, organization_name => $self->config('name'));
   $self->defaults(full_page => 1);
