--- conflicted
+++ resolved
@@ -77,7 +77,6 @@
   Scalar::Util::weaken($self);
   Mojo::IOLoop->stream($self->tx->connection)->timeout(300);
 
-<<<<<<< HEAD
   # from browser to backend
   $self->on(
     message => sub {
@@ -86,7 +85,7 @@
 
       $self->logf(debug => '[ws] < %s', $octets);
 
-      if($dom) {
+      if($dom and $dom->attr('id')) {
         $self->_handle_socket_data($dom);
       }
       else {
@@ -94,6 +93,7 @@
           'event/wirc_notice',
           message => "Invalid message ($octets)",
           timestamp => time,
+          uuid => '',
         )->finish;
       }
     }
@@ -114,44 +114,6 @@
           my($self, $messages) = @_;
           $self->send_partial("event/$messages->[0]{event}", target => '', %{ $messages->[0] });
         },
-=======
-  $self->redis->smembers(
-    "user:$uid:connections",
-    sub {
-      my ($redis, $cids) = @_;
-      my %allowed = map { $_ => 1 } @$cids;
-
-      $self->_subscribe_to_server_messages($_) for @$cids;
-      $self->on(
-        message => sub {
-          $self->logf(debug => '[ws] < %s', $_[1]);
-          my ($self, $octets) = @_;
-          my $dom = Mojo::DOM->new($octets)->at('div');
-          my($cid, $target, $uuid) = map { delete $dom->{$_} || '' } qw/ data-cid data-target id /;
-
-          unless($cid and $uuid) {
-            return $self->send_partial(
-              'event/server_message',
-              cid => '',
-              message => "Invalid message: ($octets)",
-              status => 403,
-              timestamp => time,
-            )->finish;
-          }
-          unless($allowed{$cid}) {
-            return $self->send_partial(
-              'event/server_message',
-              cid => '',
-              message => "Not allowed to subscribe to $cid",
-              status => 403,
-              timestamp => time,
-            )->finish;
-          }
-
-          @$dom{qw/ cid target uuid /} = ($cid, $target, $uuid);
-          $self->_handle_socket_data($dom);
-        }
->>>>>>> 35263829
       );
     }
   );
@@ -165,7 +127,7 @@
   my $cmd = Mojo::Util::html_unescape($dom->text(0));
   my $uid = $self->session('uid');
   my $key = "wirc:user:$uid:in";
-  my($host, $target, $uuid) = map { delete $dom->{$_} || '' } qw/ data-host data-target data-uuid/;
+  my($host, $target, $uuid) = map { delete $dom->{$_} || '' } qw/ data-host data-target id /;
 
   @$dom{qw/ host target uuid/} = ($host, $target, $uuid);
 
