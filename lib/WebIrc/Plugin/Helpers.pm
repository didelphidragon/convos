--- conflicted
+++ resolved
@@ -89,30 +89,18 @@
     return Mojo::Util::md5_sum($_[0]->{nick} || $_[0]->{target});
   };
 
-  while(my $data = $conversation->()) {
-    $data->{embed} = '';
-
-<<<<<<< HEAD
+  while(my $message = $conversation->()) {
     $message->{embed} = '';
 
-    if(not ref $message) {
-      $c->logf(debug => "Unable to parse raw message: $_");
-      next;
-    }
     if($message->{message}) {
+      my $gravatar = $gravatar_lookup->($message);
       $message->{message} = Mojo::Util::xml_escape($message->{message});
       $message->{message} =~ s!\b(\w{2,5}://\S+)!{$url_formatter->($message, $1)}!ge;
-=======
-    if($data->{message}) {
-      my $gravatar = $gravatar_lookup->($data);
-      $data->{message} = Mojo::Util::xml_escape($data->{message});
-      $data->{message} =~ s!\b(\w{2,5}://\S+)!{$url_formatter->($data, $1)}!ge;
-      $data->{highlight} ||= 0;
-      $data->{avatar} = "https://secure.gravatar.com/avatar/$gravatar?s=40&d=retro";
->>>>>>> dc83539b
+      $message->{highlight} ||= 0;
+      $message->{avatar} = "https://secure.gravatar.com/avatar/$gravatar?s=40&d=retro";
     }
 
-    push @messages, $data;
+    push @messages, $message;
   }
 
   $delay->once(finish => sub { $c->$cb(\@messages) });
