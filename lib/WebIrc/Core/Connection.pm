--- conflicted
+++ resolved
@@ -294,11 +294,7 @@
 
   @{$data}{qw/nick user host/} = parse_user($message->{prefix});
   $data->{target} = lc($msg ? $data->{nick} : $message->{params}[0]);
-<<<<<<< HEAD
-  $data->{highlight}++ if $msg or $data->{message} =~ /\b$current_nick\b/;
-=======
   $data->{highlight} = ($msg or $data->{message} =~ /\b$current_nick\b/) ? 1 : 0;
->>>>>>> a07485ed
 
   $self->redis->incr("connection:@{[$self->id]}:$data->{target}:unread");
   $self->_publish(
