package WebIrc::Core::Connection;

=head1 NAME

WebIrc::Core::Connection - Represents a connection to an IRC server

=head1 SYNOPSIS

  use WebIrc::Core::Connection;

  $c = WebIrc::Core::Connection->new(
          id => 'foobar',
          redis => Mojo::Redis->new,
        );

  $c->connect(sub {
    warn "I am connected to the irc server!";
  });

  Mojo::IOLoop->start;

=head1 DESCRIPTION

This module use L<Mojo::IRC> to set up a connection to an IRC server. The
attributes used to do so is figured out from a redis server.

There are quite a few L<EVENTS|Mojo::IRC/EVENTS> that this module use:

=over 4

=item * L</add_message> events

L<Mojo::IRC/privmsg>.

=item * L</add_server_message> events

L<Mojo::IRC/rpl_yourhost>, L<Mojo::IRC/rpl_motdstart>, L<Mojo::IRC/rpl_motd>,
L<Mojo::IRC/rpl_endofmotd>, L<Mojo::IRC/rpl_welcome> and L<Mojo::IRC/error>.

=item * Other events

L</irc_rpl_welcome>, L</irc_rpl_myinfo>, L</irc_join>, L</irc_part>,
L<irc_rpl_namreply> and l</irc_error>.

=back

=cut

use Mojo::Base -base;
use Mojo::IRC;
use Unicode::UTF8;
no warnings "utf8";
use Mojo::JSON;
use Parse::IRC   ();
use IRC::Utils   ();
use Scalar::Util ();
use Carp qw/ croak /;
use Time::HiRes qw/ time /;
use DateTime;

# default to true while developing
use constant DEBUG => $ENV{WIRC_DEBUG} // 1;

my $JSON = Mojo::JSON->new;
my @keys = qw/ nick user host /;

=head1 ATTRIBUTES

=head2 id

Holds the id of this connection. This attribute is required.

=cut

has 'id';

=head2 redis

Holds a L<Mojo::Redis> object.

=cut

has redis => sub { Mojo::Redis->new };

=head2 channels

IRC channels to join. The channel list will be fetched from the L</redis>
server by L</connect>.

=cut

has channels => '';

=head2 real_host

The actual IRC server connected to. Will be set by L</irc_rpl_welcome>.

=cut

has real_host => '';

=head2 log

Holds a L<Mojo::Log> object.

=cut

has log => sub { Mojo::Log->new };

my @ADD_MESSAGE_EVENTS        = qw/ irc_privmsg /;
my @ADD_SERVER_MESSAGE_EVENTS = qw/ irc_rpl_yourhost irc_rpl_motdstart irc_rpl_motd irc_rpl_endofmotd irc_rpl_welcome/;
my @OTHER_EVENTS              = qw/ irc_rpl_welcome irc_rpl_myinfo irc_join irc_nick irc_part irc_rpl_namreply irc_error
  irc_rpl_whoisuser irc_rpl_whoischannels irc_rpl_topic irc_rpl_topicwhotime
  /;

has _irc => sub {
  my $self = shift;
  my $irc  = Mojo::IRC->new;

  Scalar::Util::weaken($self);
  $irc->register_default_event_handlers;
  $irc->on(
    close => sub {
      my $irc = shift;
      ref $self->log
        && $self->log->debug('[' . $self->id . '] Reconnecting to ' . $self->_irc->server . ' on close...');
      $self->add_server_message(
        {
          params   => ['Disconnected. Attempting reconnect in 10 seconds.'],
          raw_line => ':' . $self->_irc->server . ' 372 wirc :Disconnected. Attempting reconnect in 30 seconds.'
        }
      );
      $irc->ioloop->timer(
        10,
        sub {
          $self->connect(sub { });
        }
      );
    }
  );
  $irc->on(
    connect => sub {
      my $irc = shift;
      $self->add_server_message(
        {params => ['Connected.'], raw_line => ':' . $self->_irc->server . ' 372 wirc :Connected.'});
      $self->redis->hset("connection:@{[$self->id]}", current_nick => $self->_irc->nick);
      $self->{keepnick} = $irc->ioloop->recurring(
        60,
        sub {
          $self->redis->hget(
            "connection:@{[$self->id]}",
            "nick",
            sub {
              my ($redis, $nick) = @_;
              if ($nick ne $self->_irc->nick) {
                $self->_irc->change_nick($nick);
              }
            }
          );
        }
      );

    }
  );
  $irc->on(
    error => sub {
      my ($irc, $error) = @_;
      ref $self->log && $self->log->debug('[' . $self->id . "] Reconnecting on error: $error");
      $self->add_server_message({params => [$error], raw_line => ':' . $self->_irc->server . ' 372 wirc :' . $error});
      $irc->ioloop->timer(
        10,
        sub {
          $self->connect(sub { });
        }
      );
    }
  );

  for my $event (@ADD_MESSAGE_EVENTS) {
    $irc->on($event => sub { $self->add_message($_[1]) });
  }
  for my $event (@ADD_SERVER_MESSAGE_EVENTS) {
    $irc->on($event => sub { $self->add_server_message($_[1]) });
  }
  for my $event (@OTHER_EVENTS) {
    $irc->on($event => sub { $self->$event($_[1]) });
  }

  $irc;
};

=head1 METHODS

=head2 connect

  $self = $self->connect($callback);

This method will create a new L<Mojo::IRC> object with attribute data from
L</redis>. The values fetched from the backend is identified by L</id>. This
method then call L<Mojo::IRC/connect> after the object is set up.

Attributes fetched from backend: nick, user, host and channels. The latter
is set in L</channels> and used by L</irc_rpl_welcome>.

=cut

sub connect {
  my ($self, $cb) = @_;
  my $id = $self->id or croak "Cannot load connection without id";

  Scalar::Util::weaken($self);
  $self->redis->execute(
    [hgetall  => "connection:$id"],
    [smembers => "connection:$id:channels"],
    sub {
      my ($redis, $attrs, $channels) = @_;

      $self->channels($channels);
      $self->_irc->server($attrs->{host});
      $self->_irc->nick($attrs->{nick});
      $self->_irc->user($attrs->{user});
      $self->_irc->connect(sub { $self->$cb; });
      $self->{sub} = $redis->subscribe("connection:$id:to_server");
      $self->{sub}->on(
        message => sub {
          my ($sub, $raw_message) = @_;
          $raw_message = Unicode::UTF8::encode_utf8($raw_message, sub { $_[0] });
          $self->_irc->write($raw_message);
          my $message = Parse::IRC::parse_irc(sprintf ':%s %s', $self->_irc->nick, $raw_message);
          return $self->log->debug("Unable to parse $raw_message") unless ref $message;
          if ($message->{command} eq 'PRIVMSG') {
            $self->add_message($message);
          }
          else {
            my $action = 'cmd_' . lc $message->{command};
            $self->$action($message) if $self->can($action);
          }

        }
      ) if $self->{sub};    # this should -never- be false
    }
  );
  $self;
}

=head2 add_server_message

  $self->add_server_message(\%message);

Will look at L<%message> and add it to the database as a server message
if it looks like one. Returns true if the message was added to redis.

=cut

use Data::Dumper;

sub add_server_message {
  my ($self, $message) = @_;

  if (!$message->{prefix} or $message->{prefix} eq $self->real_host) {
    $self->redis->zadd("connection:@{[$self->id]}:msg", time, $message->{raw_line});

    # 1 = normal, 0 = error
<<<<<<< HEAD
    my $params = $message->{params};
    shift $params;
    $self->_publish({message => join(' ', $message->{params})});
=======
    my $params=$message->{params};shift $params;
    $self->_publish({ status=>200, message => join(' ',@{$message->{params}})});
>>>>>>> 47821c6c
  }
}

=head2 add_message

  $self->add_message(\%message);

Will add a private message to the database.

=cut

sub add_message {
  my ($self, $message) = @_;
  my ($nick) = IRC::Utils::parse_user($message->{prefix});
  my $target = lc($message->{params}[0] eq $self->_irc->nick ? $nick : $message->{params}[0]);

  $self->redis->zadd("connection:@{[$self->id]}:$target:msg", time, $message->{raw_line});
  $self->_publish({nick => $nick, target => $target, message => $message->{params}[1],});

  unless ($message->{params}[0] =~ /^\#/x) {    # not a channel or me.
    $self->redis->sadd("connection:@{[$self->id]}:conversations", $target);
  }
}

=head2 disconnect

Will disconnect from the L</irc> server.

=cut

sub disconnect {
  $_[0]->_irc->disconnect($_[1] || sub { });
}

=head1 EVENT HANDLERS

=head2 irc_rpl_welcome

Example message:

:Zurich.CH.EU.Undernet.Org 001 somenick :Welcome to the UnderNet IRC Network, somenick

=cut

sub irc_rpl_welcome {
  my ($self, $message) = @_;

  $self->real_host($message->{prefix});

  for my $channel (@{$self->channels}) {
    $self->_irc->write(JOIN => $channel);
  }
}

=head2 irc_rpl_whoisuser

Reply with user info

=cut

sub irc_rpl_whoisuser {
  my ($self, $message) = @_;

  $self->_publish(
    {
      whois    => $message->{params}[0],    # may change, but will be true
      nick     => $message->{params}[1],
      user     => $message->{params}[2],
      host     => $message->{params}[3],
      realname => $message->{params}[5],
    }
  );
}

=head2 irc_rpl_whoischannels

Reply with user channels

=cut

sub irc_rpl_whoischannels {
  my ($self, $message) = @_;

  $self->_publish(
    {
      whois_channels => $message->{params}[0],                           # may change, but will be true
      nick           => $message->{params}[1],
      channels       => [sort split ' ', $message->{params}[2] || ''],
    }
  );
}

=head2 irc_rpl_topic

Reply with topic

=cut

sub irc_rpl_topic {
  my ($self, $message) = @_;

  $self->_publish(
    {template => 'channel_topic_template', topic => $message->{params}[2], target => $message->{params}[1]});
}

=head2 irc_rpl_topicwhotime

Reply with who and when for topic change

=cut

sub irc_rpl_topicwhotime {
  my ($self, $message) = @_;

  $self->_publish(
    {
      template => 'channel_topic_by_template',
      ts       => DateTime->from_epoch(epoch => $message->{params}[3])->datetime,
      nick     => $message->{params}[2],
      target   => $message->{params}[1]
    }
  );
}

=head2 irc_rpl_myinfo

Example message:

:Tampa.FL.US.Undernet.org 004 somenick Tampa.FL.US.Undernet.org u2.10.12.14 dioswkgx biklmnopstvrDR bklov

=cut

sub irc_rpl_myinfo {
  my ($self, $message) = @_;
  my @keys = qw/ nick real_host version available_user_modes available_channel_modes /;
  my $i    = 0;

  $self->redis->hmset("connection:@{[$self->id]}", map { $_, $message->{params}[$i++] // '' } @keys);
}

=head2 irc_join

See L<Mojo::IRC/irc_join>.

=cut

sub irc_join {
  my ($self, $message) = @_;
  my ($nick) = IRC::Utils::parse_user($message->{prefix});
  my $channel = $message->{params}[0];

  return if $nick eq $self->_irc->nick;
  $self->_publish({nick => $nick, joined => $channel});
  $self->redis->sadd("connection:@{[$self->id]}:$channel:nicks", $nick);
}

=head2 irc_nick

=cut

sub irc_nick {
<<<<<<< HEAD
  my ($self, $message) = @_;
  my ($old_nick) = IRC::Utils::parse_user($message->{prefix});
=======
  my($self, $message) = @_;
  my($old_nick) = IRC::Utils::parse_user($message->{prefix});
  warn "old_nick $old_nick - ".$self->_irc->nick;
>>>>>>> 47821c6c
  my $new_nick = $message->{params}[0];

  warn "comparing $old_nick to " . $self->_irc->nick;
  if ($old_nick eq $self->_irc->nick) {
    $self->redis->hset("connection:@{[$self->id]}", current_nick => $new_nick);
  }
  

  $self->_publish({old_nick => $old_nick, new_nick => $new_nick});
}

=head2 irc_part

=cut

sub irc_part {
  my ($self, $message) = @_;
  my ($nick) = IRC::Utils::parse_user($message->{prefix});
  my $channel = $message->{params}[0];

  $self->_publish({nick => $nick, parted => $channel});
  $self->redis->srem("connection:@{[$self->id]}:$channel:nicks", $nick);
}

=head2 irc_rpl_namreply

Example message:

:Budapest.Hu.Eu.Undernet.org 353 somenick = #html :somenick Indig0 Wildblue @HTML @CSS @Luch1an @Steaua_ Indig0_ Pilum @fade

=cut

sub irc_rpl_namreply {
  my ($self, $message) = @_;
  my @nicks = split /\s+/, $message->{params}[3];    # 3 = +nick0 @nick1, nick2

  $self->redis->sadd("connection:@{[$self->id]}:$message->{params}[2]:nicks", @nicks);
}

=head2 irc_error

Example message:

ERROR :Closing Link: somenick by Tampa.FL.US.Undernet.org (Sorry, your connection class is full - try again later or try another server)

=cut

sub irc_error {
  my ($self, $message) = @_;
  $self->add_server_message($message);
  if ($message->{raw_line} =~ /Closing Link/i) {
    $self->log(warn => "[connection:@{[$self->id]}] ! Closing link (reconnect)");

#    delete $self->{_irc};
  }
}


sub cmd_nick {
  my ($self, $message) = @_;
  my $new_nick = $message->{params}[0];
  $self->redis->hset("connection:@{[$self->id]}", nick => $new_nick);
  $self->_irc->nick($new_nick);
}


=head2 cmd_join

Handle join commands from user. Add to channel set.

=cut

sub cmd_join {
  my ($self, $message) = @_;
  my $channel = $message->{params}[0];

  $self->redis->sadd("connection:@{[$self->id]}:channels", $channel);
  $self->redis->del("connection:@{[$self->id]}:channel:$channel:nicks");    # clean up old nick list
  $self->_publish({nick => $self->_irc->nick, joined => $channel});
}

=head2 cmd_part

Handle part commands from user. Remove from channel set.

=cut

sub cmd_part {
  my ($self, $message) = @_;
  my $channel = $message->{params}[0];

  $self->redis->srem("connection:@{[$self->id]}:channels", $channel);
  $self->redis->del("connection:@{[$self->id]}:channel:$channel:nicks");
  $self->_publish({nick => $self->_irc->nick, parted => $channel});
}

sub _publish {
  my ($self, $data) = @_;

  local $data->{cid}       = $self->id;
  local $data->{timestamp} = time;

  $self->redis->publish("connection:@{[$self->id]}:from_server", $JSON->encode($data));
}

=head1 COPYRIGHT

See L<WebIrc>.

=head1 AUTHOR

Jan Henning Thorsen

Marcus Ramberg

=cut

1;<|MERGE_RESOLUTION|>--- conflicted
+++ resolved
@@ -261,14 +261,8 @@
     $self->redis->zadd("connection:@{[$self->id]}:msg", time, $message->{raw_line});
 
     # 1 = normal, 0 = error
-<<<<<<< HEAD
-    my $params = $message->{params};
-    shift $params;
-    $self->_publish({message => join(' ', $message->{params})});
-=======
     my $params=$message->{params};shift $params;
     $self->_publish({ status=>200, message => join(' ',@{$message->{params}})});
->>>>>>> 47821c6c
   }
 }
 
@@ -430,14 +424,9 @@
 =cut
 
 sub irc_nick {
-<<<<<<< HEAD
-  my ($self, $message) = @_;
-  my ($old_nick) = IRC::Utils::parse_user($message->{prefix});
-=======
   my($self, $message) = @_;
   my($old_nick) = IRC::Utils::parse_user($message->{prefix});
   warn "old_nick $old_nick - ".$self->_irc->nick;
->>>>>>> 47821c6c
   my $new_nick = $message->{params}[0];
 
   warn "comparing $old_nick to " . $self->_irc->nick;
