--- conflicted
+++ resolved
@@ -471,11 +471,7 @@
   my ($nick) = IRC::Utils::parse_user($message->{prefix});
   my $channel = $message->{params}[0];
 
-<<<<<<< HEAD
   $self->_publish(nick_parted => { nick => $nick, target => $channel, save => 1 });
-=======
-  $self->_publish(nick_parted => {nick => $nick, channel => $channel, save => 1});
->>>>>>> 1c9d88b9
   $self->redis->srem("connection:@{[$self->id]}:$channel:nicks", $nick);
 }
 
