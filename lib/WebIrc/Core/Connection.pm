--- conflicted
+++ resolved
@@ -228,12 +228,7 @@
   my ($self, $message) = @_;
   my $time = time;
   my ($nick, $user, $host) = parse_user($message->{prefix});
-<<<<<<< HEAD
-  my $target=  $message->{params}->[0] eq $self->_irc->nick ? $nick : $message->{params}->[0];
-
-=======
   my $target=  lc($message->{params}->[0] eq $self->_irc->nick ? $nick : $message->{params}->[0]);
->>>>>>> 2e1a2008
   $self->redis->zadd(
     "connection:@{[$self->id]}:$target:msg",
     $time, $message->{raw_line}
