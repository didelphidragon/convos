--- conflicted
+++ resolved
@@ -9,12 +9,7 @@
 use Mojo::Base 'Mojolicious::Controller';
 use Unicode::UTF8;
 no warnings "utf8";
-<<<<<<< HEAD
-use Mojo::Util 'html_escape';
-use Mojo::JSON;
-=======
 use Mojo::Util 'xml_escape';
->>>>>>> 3c057867
 use IRC::Utils qw/parse_user/;
 use List::MoreUtils qw/ zip /;
 use WebIrc::Core::Util qw/ unpack_irc /;
