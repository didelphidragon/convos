--- conflicted
+++ resolved
@@ -70,19 +70,11 @@
       $self->_conversation($delay->begin);
     },
     sub {
-<<<<<<< HEAD
-      my($delay, $length) = @_;
-      my $end = $length >= $N_MESSAGES ? $N_MESSAGES - 1 : $length;
-
-      $self->stash(offset => $end + 1);
-      $self->redis->zrevrange($key => 0, $end, $delay->begin);
-=======
       my($delay, $connection, $conversation) = @_;
       $self->stash(%$connection, conversation => $conversation);
       $self->conversation_list($delay->begin) if $with_layout;
       $self->notification_list($delay->begin) if $with_layout;
       $delay->begin->(0);
->>>>>>> dc83539b
     },
     sub {
       return $self->render if $with_layout;
@@ -160,16 +152,7 @@
   Mojo::IOLoop->delay(
     sub {
       my($delay) = @_;
-<<<<<<< HEAD
-      $self->redis->zrevrange($key => $offset, $offset + $N_MESSAGES, $delay->begin);
-    },
-    sub {
-      my($delay, $conversation) = @_;
-      $self->stash(offset => $offset + @$conversation - 1);
-      $self->format_conversation($conversation, $delay->begin);
-=======
       $self->redis->lrange("user:$uid:notifications", 0, -1, $delay->begin);
->>>>>>> dc83539b
     },
     sub {
       my($delay, $notification_list) = @_;
